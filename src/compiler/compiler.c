#include "../../include/compiler.h"

#include <stdio.h>
#include <stdarg.h>
#include <stdlib.h>
#include <string.h>

#include "../../include/memory.h"
#include "../../include/chunk.h"
#include "../../include/value.h"
#include "../../include/ast.h"
#include "../../include/vm.h"
#include "../../include/modules.h"
#include "../../include/debug.h"
#include "../../include/scanner.h"
#include "../../include/error.h"

extern VM vm;

static Type* findStructTypeToken(Token token) {
    char name[token.length + 1];
    memcpy(name, token.start, token.length);
    name[token.length] = '\0';
    return findStructType(name);
}

static bool tokenEquals(Token token, const char* str) {
    size_t len = strlen(str);
    return token.length == (int)len && strncmp(token.start, str, len) == 0;
}

static int tokenColumn(Compiler* compiler, Token* token) {
    const char* lineStart = token->start;
    while (lineStart > compiler->sourceCode && lineStart[-1] != '\n') lineStart--;
    return (int)(token->start - lineStart) + 1;
}

static int firstNonWhitespaceColumn(Compiler* compiler, int line) {
    if (!compiler->lineStarts || line <= 0 || line > compiler->lineCount) return 1;
    const char* start = compiler->lineStarts[line - 1];
    int column = 1;
    while (*start == ' ' || *start == '\t') { start++; column++; }
    return column;
}

static uint8_t findPrivateGlobal(const char* name, int length) {
    for (int i = 0; i < vm.variableCount; i++) {
        if (!vm.variableNames[i].name) continue;
        if (vm.variableNames[i].length == length &&
            strncmp(vm.variableNames[i].name->chars, name, length) == 0 &&
            vm.variableNames[i].name->chars[length] == '\0') {
            if (!vm.publicGlobals[i]) return (uint8_t)i;
        }
    }
    return UINT8_MAX;
}

static void generateCode(Compiler* compiler, ASTNode* node);
static void addBreakJump(Compiler* compiler, int jumpPos);
static void patchBreakJumps(Compiler* compiler);
static void addContinueJump(Compiler* compiler, int jumpPos);
static void patchContinueJumps(Compiler* compiler);
static void emitForLoop(Compiler* compiler, ASTNode* node);
void disassembleChunk(Chunk* chunk, const char* name);
static void predeclareFunction(Compiler* compiler, ASTNode* node);

static void deduceGenerics(Type* expected, Type* actual,
                           ObjString** names, Type** subs, int count) {
    if (!expected || !actual) return;
    if (expected->kind == TYPE_GENERIC) {
        for (int i = 0; i < count; i++) {
            if (names[i] && strcmp(expected->info.generic.name->chars,
                                  names[i]->chars) == 0) {
                if (!subs[i]) subs[i] = actual;
                return;
            }
        }
        return;
    }
    if (expected->kind != actual->kind) return;
    switch (expected->kind) {
        case TYPE_ARRAY:
            deduceGenerics(expected->info.array.elementType,
                           actual->info.array.elementType,
                           names, subs, count);
            break;
        case TYPE_FUNCTION:
            for (int i = 0; i < expected->info.function.paramCount &&
                            i < actual->info.function.paramCount; i++) {
                deduceGenerics(expected->info.function.paramTypes[i],
                               actual->info.function.paramTypes[i],
                               names, subs, count);
            }
            deduceGenerics(expected->info.function.returnType,
                           actual->info.function.returnType,
                           names, subs, count);
            break;
        case TYPE_STRUCT:
            if (expected->info.structure.fieldCount ==
                actual->info.structure.fieldCount) {
                for (int i = 0; i < expected->info.structure.fieldCount; i++) {
                    deduceGenerics(expected->info.structure.fields[i].type,
                                   actual->info.structure.fields[i].type,
                                   names, subs, count);
                }
            }
            break;
        default:
            break;
    }
}

static GenericConstraint findConstraint(Compiler* compiler, ObjString* name) {
    for (int i = 0; i < compiler->genericCount; i++) {
        if (compiler->genericNames[i] &&
            strcmp(compiler->genericNames[i]->chars, name->chars) == 0) {
            return compiler->genericConstraints[i];
        }
    }
    return CONSTRAINT_NONE;
}

static void beginScope(Compiler* compiler) { compiler->scopeDepth++; }

static void endScope(Compiler* compiler) {
    removeSymbolsFromScope(&compiler->symbols, compiler->scopeDepth);
    if (compiler->scopeDepth > 0) compiler->scopeDepth--;
}

static void error(Compiler* compiler, const char* message) {
    emitSimpleError(compiler, ERROR_GENERAL, message);
}

static void errorFmt(Compiler* compiler, const char* format, ...) {
    char buffer[256];
    va_list args;
    va_start(args, format);
    vsnprintf(buffer, sizeof(buffer), format, args);
    va_end(args);
    emitSimpleError(compiler, ERROR_GENERAL, buffer);
}

// Check if any return statement exists within a node tree
static bool containsReturn(ASTNode* node) {
    if (!node) return false;
    switch (node->type) {
        case AST_RETURN:
            return true;
        case AST_BLOCK: {
            ASTNode* stmt = node->data.block.statements;
            while (stmt) {
                if (containsReturn(stmt)) return true;
                stmt = stmt->next;
            }
            return false;
        }
        case AST_IF: {
            if (containsReturn(node->data.ifStmt.thenBranch)) return true;
            ASTNode* cond = node->data.ifStmt.elifBranches;
            while (cond) {
                if (containsReturn(cond)) return true;
                cond = cond->next;
            }
            if (node->data.ifStmt.elseBranch &&
                containsReturn(node->data.ifStmt.elseBranch)) return true;
            return false;
        }
        case AST_TERNARY: {
            if (containsReturn(node->data.ternary.thenExpr)) return true;
            if (containsReturn(node->data.ternary.elseExpr)) return true;
            return false;
        }
        case AST_WHILE:
            return containsReturn(node->data.whileStmt.body);
        case AST_FOR:
            return containsReturn(node->data.forStmt.body);
        default:
            if (node->left && containsReturn(node->left)) return true;
            if (node->right && containsReturn(node->right)) return true;
            return false;
    }
}

// Determine if all code paths within the statement list return
static bool statementsAlwaysReturn(ASTNode* stmt);

static bool statementAlwaysReturns(ASTNode* node) {
    if (!node) return false;
    switch (node->type) {
        case AST_RETURN:
            return true;
        case AST_BLOCK:
            return statementsAlwaysReturn(node->data.block.statements);
        case AST_IF: {
            bool thenR = statementsAlwaysReturn(node->data.ifStmt.thenBranch);
            bool allElifR = true;
            ASTNode* branch = node->data.ifStmt.elifBranches;
            while (branch) {
                if (!statementsAlwaysReturn(branch)) allElifR = false;
                branch = branch->next;
            }
            bool elseR = node->data.ifStmt.elseBranch &&
                          statementsAlwaysReturn(node->data.ifStmt.elseBranch);
            return thenR && allElifR && elseR;
        }
        case AST_TERNARY:
            return false;
        default:
            return false;
    }
}

static bool statementsAlwaysReturn(ASTNode* stmt) {
    while (stmt) {
        if (statementAlwaysReturns(stmt)) return true;
        stmt = stmt->next;
    }
    return false;
}

static bool convertLiteralForDecl(ASTNode* init, Type* src, Type* dst) {
    if (!init || init->type != AST_LITERAL || !src || !dst) return false;

    if (src->kind == TYPE_I32 && dst->kind == TYPE_U32) {
        if (IS_I32(init->data.literal)) {
            int32_t v = AS_I32(init->data.literal);
            init->data.literal = U32_VAL((uint32_t)v);
            init->valueType = dst;
            return true;
        }
    } else if (src->kind == TYPE_U32 && dst->kind == TYPE_I32) {
        if (IS_U32(init->data.literal)) {
            uint32_t v = AS_U32(init->data.literal);
            init->data.literal = I32_VAL((int32_t)v);
            init->valueType = dst;
            return true;
        }
    } else if (src->kind == TYPE_I32 && dst->kind == TYPE_I64) {
        if (IS_I32(init->data.literal)) {
            int32_t v = AS_I32(init->data.literal);
            init->data.literal = I64_VAL((int64_t)v);
            init->valueType = dst;
            return true;
        }
    } else if (src->kind == TYPE_I64 && dst->kind == TYPE_I32) {
        if (IS_I64(init->data.literal)) {
            int64_t v = AS_I64(init->data.literal);
            init->data.literal = I32_VAL((int32_t)v);
            init->valueType = dst;
            return true;
        }
    } else if (src->kind == TYPE_I64 && dst->kind == TYPE_U32) {
        if (IS_I64(init->data.literal)) {
            int64_t v = AS_I64(init->data.literal);
            init->data.literal = U32_VAL((uint32_t)v);
            init->valueType = dst;
            return true;
        }
    } else if (src->kind == TYPE_I32 && dst->kind == TYPE_U64) {
        if (IS_I32(init->data.literal)) {
            int32_t v = AS_I32(init->data.literal);
            init->data.literal = U64_VAL((uint64_t)v);
            init->valueType = dst;
            return true;
        }
    } else if (src->kind == TYPE_U32 && dst->kind == TYPE_U64) {
        if (IS_U32(init->data.literal)) {
            uint32_t v = AS_U32(init->data.literal);
            init->data.literal = U64_VAL((uint64_t)v);
            init->valueType = dst;
            return true;
        }
    } else if (src->kind == TYPE_U64 && dst->kind == TYPE_I32) {
        if (IS_U64(init->data.literal)) {
            uint64_t v = AS_U64(init->data.literal);
            init->data.literal = I32_VAL((int32_t)v);
            init->valueType = dst;
            return true;
        }
    } else if (src->kind == TYPE_U64 && dst->kind == TYPE_U32) {
        if (IS_U64(init->data.literal)) {
            uint64_t v = AS_U64(init->data.literal);
            init->data.literal = U32_VAL((uint32_t)v);
            init->valueType = dst;
            return true;
        }
    } else if ((src->kind == TYPE_I32 || src->kind == TYPE_U32) &&
               dst->kind == TYPE_F64) {
        double v = (src->kind == TYPE_I32) ? (double)AS_I32(init->data.literal)
                                           : (double)AS_U32(init->data.literal);
        init->data.literal = F64_VAL(v);
        init->valueType = dst;
        return true;
    } else if (src->kind == TYPE_U64 && dst->kind == TYPE_F64) {
        init->data.literal = F64_VAL((double)AS_U64(init->data.literal));
        init->valueType = dst;
        return true;
    } else if (src->kind == TYPE_F64 && dst->kind == TYPE_I32) {
        init->data.literal = I32_VAL((int32_t)AS_F64(init->data.literal));
        init->valueType = dst;
        return true;
    } else if (src->kind == TYPE_F64 && dst->kind == TYPE_U32) {
        init->data.literal = U32_VAL((uint32_t)AS_F64(init->data.literal));
        init->valueType = dst;
        return true;
    } else if (src->kind == TYPE_F64 && dst->kind == TYPE_U64) {
        init->data.literal = U64_VAL((uint64_t)AS_F64(init->data.literal));
        init->valueType = dst;
        return true;
    }
    return false;
}

static Value convertLiteralToString(Value value) {
    char buffer[64];
    int length = 0;
    switch (value.type) {
        case VAL_I32:
            length = snprintf(buffer, sizeof(buffer), "%d", AS_I32(value));
            break;
        case VAL_I64:
            length = snprintf(buffer, sizeof(buffer), "%lld", (long long)AS_I64(value));
            break;
        case VAL_U32:
            length = snprintf(buffer, sizeof(buffer), "%u", AS_U32(value));
            break;
        case VAL_U64:
            length = snprintf(buffer, sizeof(buffer), "%llu", (unsigned long long)AS_U64(value));
            break;
        case VAL_F64:
            length = snprintf(buffer, sizeof(buffer), "%g", AS_F64(value));
            break;
        case VAL_BOOL:
            length = snprintf(buffer, sizeof(buffer), "%s", AS_BOOL(value) ? "true" : "false");
            break;
        case VAL_STRING:
            return value;
        default:
            length = snprintf(buffer, sizeof(buffer), "<obj>");
            break;
    }
    ObjString* obj = allocateString(buffer, length);
    return STRING_VAL(obj);
}




static void writeOp(Compiler* compiler, uint8_t op) {
    writeChunk(compiler->chunk, op, compiler->currentLine, compiler->currentColumn);
}

static void writeByte(Compiler* compiler, uint8_t byte) {
    writeChunk(compiler->chunk, byte, compiler->currentLine, compiler->currentColumn);
}

static int makeConstant(Compiler* compiler, ObjString* string) {
    Value value = STRING_VAL(string);
    int constant = addConstant(compiler->chunk, value);
    return constant;
}

static void emitConstant(Compiler* compiler, Value value) {
    // Ensure constants are emitted with valid values
    // Allow VAL_STRING for now to fix compilation, may need VM changes later.
    if (IS_I32(value) || IS_I64(value) || IS_U32(value) || IS_U64(value) || IS_F64(value) || IS_BOOL(value) || IS_NIL(value) || IS_STRING(value)) {
        if (IS_STRING(value)) {
            ObjString* copy = allocateString(value.as.string->chars,
                                            value.as.string->length);
            value.as.string = copy;
        }
        // fprintf(stderr, "DEBUG: Emitting valid constant: ");
        // printValue(value);
        // fprintf(stderr, "\n");
        writeConstant(compiler->chunk, value, compiler->currentLine, compiler->currentColumn);
    } else {
        // fprintf(stderr, "ERROR: Invalid constant type\n");
        // Debug log to trace invalid constants
        // fprintf(stderr, "DEBUG: Invalid constant encountered. Value type: %d\n", value.type);
        // fprintf(stderr, "DEBUG: Value details: ");
        // printValue(value);
        // fprintf(stderr, "\n");
        compiler->hadError = true;
    }
}

static void typeCheckNode(Compiler* compiler, ASTNode* node) {
    if (!node) {
        return;
    }

    compiler->currentLine = node->line;
    compiler->currentColumn = firstNonWhitespaceColumn(compiler, node->line);

    switch (node->type) {
        case AST_LITERAL: {
            if (!node->valueType) {
                error(compiler, "Literal node has no type set.");
            }
            break;
        }

        case AST_BINARY: {
            compiler->currentColumn = tokenColumn(compiler, &node->data.operation.operator);

            typeCheckNode(compiler, node->left);
            typeCheckNode(compiler, node->right);
            if (compiler->hadError) return;

            Type* leftType = node->left->valueType;
            Type* rightType = node->right->valueType;
            if (!leftType || !rightType) {
                error(compiler, "Binary operand type not set.");
                return;
            }

            TokenType operator= node->data.operation.operator.type;
            switch (operator) {
                case TOKEN_PLUS: {
                    if ((leftType->kind == TYPE_GENERIC &&
                         findConstraint(compiler, leftType->info.generic.name) != CONSTRAINT_NUMERIC) ||
                        (rightType->kind == TYPE_GENERIC &&
                         findConstraint(compiler, rightType->info.generic.name) != CONSTRAINT_NUMERIC)) {
                        error(compiler, "Generic operands must satisfy Numeric constraint.");
                        return;
                    }
                    if (leftType->kind == TYPE_GENERIC || rightType->kind == TYPE_GENERIC) {
                        if (typesEqual(leftType, rightType)) {
                            node->valueType = leftType;
                            node->data.operation.convertLeft = false;
                            node->data.operation.convertRight = false;
                        } else {
                            error(compiler, "Type mismatch in addition operation. Use 'as' for explicit casts.");
                        }
                        break;
                    }
                    if (leftType->kind == TYPE_STRING || rightType->kind == TYPE_STRING) {
                        node->valueType = getPrimitiveType(TYPE_STRING);
                        node->data.operation.convertLeft = leftType->kind != TYPE_STRING && leftType->kind != TYPE_NIL;
                        node->data.operation.convertRight = rightType->kind != TYPE_STRING && rightType->kind != TYPE_NIL;
                    } else if ((typesEqual(leftType, rightType) && leftType->kind == TYPE_GENERIC) ||
                               (typesEqual(leftType, rightType) &&
                                (leftType->kind == TYPE_I32 || leftType->kind == TYPE_I64 ||
                                 leftType->kind == TYPE_U32 || leftType->kind == TYPE_F64))) {
                        node->valueType = leftType;
                        node->data.operation.convertLeft = false;
                        node->data.operation.convertRight = false;
                    } else if ((leftType->kind == TYPE_I64 && (rightType->kind == TYPE_I32 || rightType->kind == TYPE_U32)) ||
                               (rightType->kind == TYPE_I64 && (leftType->kind == TYPE_I32 || leftType->kind == TYPE_U32))) {
                        node->valueType = getPrimitiveType(TYPE_I64);
                        node->data.operation.convertLeft = leftType->kind != TYPE_I64;
                        node->data.operation.convertRight = rightType->kind != TYPE_I64;
                    } else {
                        emitTokenError(compiler,
                                       &node->data.operation.operator,
                                       ERROR_GENERAL,
                                       "Type mismatch in addition operation. Use 'as' for explicit casts.");
                        return;
                    }
                    break;
                }
                case TOKEN_MINUS:
                case TOKEN_STAR:
                case TOKEN_SLASH: {
<<<<<<< HEAD
                    if ((leftType->kind == TYPE_GENERIC &&
                         findConstraint(compiler, leftType->info.generic.name) != CONSTRAINT_NUMERIC) ||
                        (rightType->kind == TYPE_GENERIC &&
                         findConstraint(compiler, rightType->info.generic.name) != CONSTRAINT_NUMERIC)) {
                        error(compiler, "Generic operands must satisfy Numeric constraint.");
                        return;
                    }
                    if (leftType->kind == TYPE_GENERIC || rightType->kind == TYPE_GENERIC) {
                        if (typesEqual(leftType, rightType)) {
                            node->valueType = leftType;
                            node->data.operation.convertLeft = false;
                            node->data.operation.convertRight = false;
                        } else {
                            error(compiler, "Type mismatch in arithmetic operation. Use explicit 'as' casts.");
                            return;
                        }
                        break;
                    }
                    if (typesEqual(leftType, rightType) &&
                        (leftType->kind == TYPE_I32 || leftType->kind == TYPE_I64 ||
                         leftType->kind == TYPE_U32 || leftType->kind == TYPE_F64)) {
=======
                    if ((typesEqual(leftType, rightType) && leftType->kind == TYPE_GENERIC) ||
                        (typesEqual(leftType, rightType) &&
                         (leftType->kind == TYPE_I32 || leftType->kind == TYPE_I64 ||
                          leftType->kind == TYPE_U32 || leftType->kind == TYPE_F64))) {
>>>>>>> 7fa6b649
                        node->valueType = leftType;
                        node->data.operation.convertLeft = false;
                        node->data.operation.convertRight = false;
                    } else if ((leftType->kind == TYPE_I64 && (rightType->kind == TYPE_I32 || rightType->kind == TYPE_U32)) ||
                               (rightType->kind == TYPE_I64 && (leftType->kind == TYPE_I32 || leftType->kind == TYPE_U32))) {
                        node->valueType = getPrimitiveType(TYPE_I64);
                        node->data.operation.convertLeft = leftType->kind != TYPE_I64;
                        node->data.operation.convertRight = rightType->kind != TYPE_I64;
                    } else {
                        error(compiler,
                              "Type mismatch in arithmetic operation. Use explicit 'as' casts.");
                        return;
                    }
                    break;
                }

                case TOKEN_MODULO: {
                    if ((typesEqual(leftType, rightType) && leftType->kind == TYPE_GENERIC) ||
                        (typesEqual(leftType, rightType) &&
                         (leftType->kind == TYPE_I32 || leftType->kind == TYPE_I64 || leftType->kind == TYPE_U32))) {
                        node->valueType = leftType;
                        node->data.operation.convertLeft = false;
                        node->data.operation.convertRight = false;
                    } else if ((leftType->kind == TYPE_I64 && (rightType->kind == TYPE_I32 || rightType->kind == TYPE_U32)) ||
                               (rightType->kind == TYPE_I64 && (leftType->kind == TYPE_I32 || leftType->kind == TYPE_U32))) {
                        node->valueType = getPrimitiveType(TYPE_I64);
                        node->data.operation.convertLeft = leftType->kind != TYPE_I64;
                        node->data.operation.convertRight = rightType->kind != TYPE_I64;
                    } else {
                        error(compiler,
                              "Modulo operands must both be i32, i64 or u32.");
                        return;
                    }
                    break;
                }

                case TOKEN_BIT_AND:
                case TOKEN_BIT_OR:
                case TOKEN_BIT_XOR:
                case TOKEN_SHIFT_LEFT:
                case TOKEN_SHIFT_RIGHT: {
                    if (!typesEqual(leftType, rightType) ||
                        !(leftType->kind == TYPE_I32 || leftType->kind == TYPE_I64 || leftType->kind == TYPE_U32)) {
                        error(compiler, "Bitwise operands must be the same integer type.");
                        return;
                    }
                    node->valueType = leftType;
                    node->data.operation.convertLeft = false;
                    node->data.operation.convertRight = false;
                    break;
                }

                case TOKEN_LEFT_BRACKET: {
                    if (leftType->kind != TYPE_ARRAY) {
                        emitTokenError(compiler,
                                       &node->data.operation.operator,
                                       ERROR_GENERAL,
                                       "Can only index arrays.");
                        return;
                    }
                    if (rightType->kind != TYPE_I32 && rightType->kind != TYPE_U32) {
                        emitTokenError(compiler,
                                       &node->data.operation.operator,
                                       ERROR_GENERAL,
                                       "Array index must be an integer.");
                        return;
                    }
                    node->valueType = leftType->info.array.elementType;
                    break;
                }

                // Logical operators
                case TOKEN_AND:
                case TOKEN_OR: {
                    // Both operands must be boolean
                    if (leftType->kind != TYPE_BOOL) {
                        error(compiler, "Left operand of logical operator must be a boolean.");
                        return;
                    }
                    if (rightType->kind != TYPE_BOOL) {
                        error(compiler, "Right operand of logical operator must be a boolean.");
                        return;
                    }
                    // Logical operators return a boolean
                    node->valueType = getPrimitiveType(TYPE_BOOL);
                    break;
                }

                // Comparison operators
                case TOKEN_LESS:
                case TOKEN_LESS_EQUAL:
                case TOKEN_GREATER:
                case TOKEN_GREATER_EQUAL:
                case TOKEN_EQUAL_EQUAL:
                case TOKEN_BANG_EQUAL: {
                    if ((leftType->kind == TYPE_GENERIC &&
                         findConstraint(compiler, leftType->info.generic.name) == CONSTRAINT_NONE) ||
                        (rightType->kind == TYPE_GENERIC &&
                         findConstraint(compiler, rightType->info.generic.name) == CONSTRAINT_NONE)) {
                        error(compiler, "Generic operands must satisfy Comparable constraint.");
                        return;
                    }
                    // Comparison operators always return a boolean
                    node->valueType = getPrimitiveType(TYPE_BOOL);
                    if ((leftType->kind == TYPE_I64 && (rightType->kind == TYPE_I32 || rightType->kind == TYPE_U32)) ||
                        (rightType->kind == TYPE_I64 && (leftType->kind == TYPE_I32 || leftType->kind == TYPE_U32))) {
                        node->data.operation.convertLeft = leftType->kind != TYPE_I64;
                        node->data.operation.convertRight = rightType->kind != TYPE_I64;
                    }
                    break;
                }

                default:
                    error(compiler,
                          "Unsupported binary operator in type checker.");
                    return;
            }
            break;
        }

        case AST_UNARY: {
            compiler->currentColumn = tokenColumn(compiler, &node->data.operation.operator);
            typeCheckNode(compiler, node->left);
            if (compiler->hadError) return;

            Type* operandType = node->left->valueType;
            if (!operandType) {
                error(compiler, "Unary operand type not set.");
                return;
            }

            TokenType operator= node->data.operation.operator.type;
            switch (operator) {
                case TOKEN_MINUS:
                    if (operandType->kind == TYPE_GENERIC &&
                        findConstraint(compiler, operandType->info.generic.name) != CONSTRAINT_NUMERIC) {
                        error(compiler, "Generic operand must satisfy Numeric constraint.");
                        return;
                    }
                    if (operandType->kind != TYPE_I32 &&
                        operandType->kind != TYPE_I64 &&
                        operandType->kind != TYPE_U32 &&
                        operandType->kind != TYPE_F64 &&
                        operandType->kind != TYPE_GENERIC) {
                        error(compiler,
                              "Unary minus operand must be a number.");
                        return;
                    }
                    node->valueType = operandType;
                    break;

                case TOKEN_NOT:
                    if (operandType->kind != TYPE_BOOL) {
                        error(compiler, "Unary not operand must be a boolean.");
                        return;
                    }
                    node->valueType = getPrimitiveType(TYPE_BOOL);
                    break;
                case TOKEN_BIT_NOT:
                    if (operandType->kind != TYPE_I32 && operandType->kind != TYPE_I64 && operandType->kind != TYPE_U32) {
                        error(compiler, "Bitwise not operand must be an integer.");
                        return;
                    }
                    node->valueType = operandType;
                    break;

                default:
                    error(compiler, "Unsupported unary operator.");
                    return;
            }
            break;
        }




        case AST_CAST: {
            typeCheckNode(compiler, node->left);
            if (compiler->hadError) return;
            Type* src = node->left->valueType;
            Type* dst = node->data.cast.type;
            if (!src || !dst) {
                error(compiler, "Invalid cast types.");
                return;
            }

            if (src->kind == TYPE_NIL || src->kind == TYPE_VOID) {
                error(compiler, "Cannot cast from nil or void.");
                return;
            }
            if (src->kind == TYPE_STRING && dst->kind != TYPE_STRING) {
                error(compiler, "Cannot cast a string to other types.");
                return;
            }

            bool allowed = false;
            if (dst->kind == TYPE_STRING) {
                allowed = true;
            } else if ((src->kind == TYPE_I32 &&
                        (dst->kind == TYPE_U32 || dst->kind == TYPE_I64 || dst->kind == TYPE_F64 || dst->kind == TYPE_U64)) ||
                       (src->kind == TYPE_U32 && (dst->kind == TYPE_I32 || dst->kind == TYPE_F64 || dst->kind == TYPE_U64)) ||
                       (src->kind == TYPE_I64 && dst->kind == TYPE_I32) ||
                       (src->kind == TYPE_U64 && (dst->kind == TYPE_I32 || dst->kind == TYPE_U32 || dst->kind == TYPE_F64)) ||
                       (src->kind == TYPE_F64 && (dst->kind == TYPE_I32 || dst->kind == TYPE_U32 || dst->kind == TYPE_U64 || dst->kind == TYPE_I64)) ||
                       (src->kind == TYPE_I64 && (dst->kind == TYPE_U64 || dst->kind == TYPE_F64)) ||
                       (src->kind == TYPE_U64 && dst->kind == TYPE_I64) ||
                       ((src->kind == TYPE_I32 || src->kind == TYPE_U32 || src->kind == TYPE_I64 || src->kind == TYPE_U64) && dst->kind == TYPE_BOOL) ||
                       (src->kind == TYPE_F64 && dst->kind == TYPE_BOOL) ||
                       (src->kind == TYPE_BOOL && (dst->kind == TYPE_I32 || dst->kind == TYPE_U32 || dst->kind == TYPE_I64 || dst->kind == TYPE_U64 || dst->kind == TYPE_F64)) ||
                       (src->kind == dst->kind)) {
                allowed = true;
            }

            if (!allowed) {
                error(compiler, "Unsupported cast between these types.");
                return;
            }
            if (node->left->type == AST_LITERAL) {
                if (src->kind == TYPE_I32 && dst->kind == TYPE_U32) {
                    if (IS_I32(node->left->data.literal)) {
                        int32_t v = AS_I32(node->left->data.literal);
                        node->left->data.literal = U32_VAL((uint32_t)v);
                        node->left->valueType = dst;
                    }
                } else if (src->kind == TYPE_U32 && dst->kind == TYPE_I32) {
                    if (IS_U32(node->left->data.literal)) {
                        uint32_t v = AS_U32(node->left->data.literal);
                        node->left->data.literal = I32_VAL((int32_t)v);
                        node->left->valueType = dst;
                    }
                } else if (src->kind == TYPE_I32 && dst->kind == TYPE_I64) {
                    if (IS_I32(node->left->data.literal)) {
                        int32_t v = AS_I32(node->left->data.literal);
                        node->left->data.literal = I64_VAL((int64_t)v);
                        node->left->valueType = dst;
                    }
                } else if (src->kind == TYPE_I64 && dst->kind == TYPE_I32) {
                    if (IS_I64(node->left->data.literal)) {
                        int64_t v = AS_I64(node->left->data.literal);
                        node->left->data.literal = I32_VAL((int32_t)v);
                        node->left->valueType = dst;
                    }
                } else if (src->kind == TYPE_I32 && dst->kind == TYPE_U64) {
                    if (IS_I32(node->left->data.literal)) {
                        int32_t v = AS_I32(node->left->data.literal);
                        node->left->data.literal = U64_VAL((uint64_t)v);
                        node->left->valueType = dst;
                    }
                } else if (src->kind == TYPE_U32 && dst->kind == TYPE_U64) {
                    if (IS_U32(node->left->data.literal)) {
                        uint32_t v = AS_U32(node->left->data.literal);
                        node->left->data.literal = U64_VAL((uint64_t)v);
                        node->left->valueType = dst;
                    }
                } else if (src->kind == TYPE_U64 && dst->kind == TYPE_I32) {
                    if (IS_U64(node->left->data.literal)) {
                        uint64_t v = AS_U64(node->left->data.literal);
                        node->left->data.literal = I32_VAL((int32_t)v);
                        node->left->valueType = dst;
                    }
                } else if (src->kind == TYPE_U64 && dst->kind == TYPE_U32) {
                    if (IS_U64(node->left->data.literal)) {
                        uint64_t v = AS_U64(node->left->data.literal);
                        node->left->data.literal = U32_VAL((uint32_t)v);
                        node->left->valueType = dst;
                    }
                } else if (src->kind == TYPE_U64 && dst->kind == TYPE_F64) {
                    if (IS_U64(node->left->data.literal)) {
                        node->left->data.literal = F64_VAL((double)AS_U64(node->left->data.literal));
                        node->left->valueType = dst;
                    }
                } else if (src->kind == TYPE_F64 && dst->kind == TYPE_U64) {
                    node->left->data.literal = U64_VAL((uint64_t)AS_F64(node->left->data.literal));
                    node->left->valueType = dst;
                } else if ((src->kind == TYPE_I32 || src->kind == TYPE_U32) && dst->kind == TYPE_F64) {
                    double v = (src->kind == TYPE_I32) ? (double)AS_I32(node->left->data.literal)
                                                     : (double)AS_U32(node->left->data.literal);
                    node->left->data.literal = F64_VAL(v);
                    node->left->valueType = dst;
                } else if (src->kind == TYPE_F64 && dst->kind == TYPE_I32) {
                    node->left->data.literal = I32_VAL((int32_t)AS_F64(node->left->data.literal));
                    node->left->valueType = dst;
                } else if (src->kind == TYPE_F64 && dst->kind == TYPE_U32) {
                    node->left->data.literal = U32_VAL((uint32_t)AS_F64(node->left->data.literal));
                    node->left->valueType = dst;
                } else if (dst->kind == TYPE_STRING) {
                    node->left->data.literal = convertLiteralToString(node->left->data.literal);
                    node->left->valueType = dst;
                }
            }
            node->valueType = dst;
            break;
        }

        case AST_VARIABLE: {
            compiler->currentColumn = tokenColumn(compiler, &node->data.variable.name);
            uint8_t index = resolveVariable(compiler, node->data.variable.name);
            if (index == UINT8_MAX) {
                char tempName[node->data.variable.name.length + 1];
                memcpy(tempName, node->data.variable.name.start,
                       node->data.variable.name.length);
                tempName[node->data.variable.name.length] = '\0';
                uint8_t priv = findPrivateGlobal(tempName, node->data.variable.name.length);
                if (priv != UINT8_MAX) {
                    emitPrivateVariableError(compiler, &node->data.variable.name);
                    return;
                }
                Symbol* any = findAnySymbol(&compiler->symbols, tempName);
                if (any && !any->active) {
                    emitUndefinedVarError(compiler,
                                         &node->data.variable.name,
                                         &any->token,
                                         tempName);
                } else {
                    emitUndefinedVarError(compiler,
                                         &node->data.variable.name,
                                         NULL,
                                         tempName);
                }
                return;
            }
            node->data.variable.index = index;


            node->valueType = variableTypes[index];
            if (!node->valueType) {
                error(compiler, "Variable has no type defined.");
                return;
            }
            break;
        }

        case AST_LET: {
            // First type check the initializer if present
            if (node->data.let.initializer) {
                typeCheckNode(compiler, node->data.let.initializer);
                if (compiler->hadError) return;
            }

            Type* initType = NULL;
            Type* declType = node->data.let.type;

            if (node->data.let.initializer) {
                initType = node->data.let.initializer->valueType;
                if (!initType) {
                    error(compiler, "Could not determine initializer type");
                    return;
                }
            }

            if (declType) {
                if (initType) {
                    if (!typesEqual(declType, initType)) {
                        if (initType->kind == TYPE_ARRAY &&
                            initType->info.array.elementType->kind == TYPE_NIL &&
                            declType->kind == TYPE_ARRAY) {
                            node->data.let.initializer->valueType = declType;
                            initType = declType;
                        } else if (node->data.let.initializer->type == AST_ARRAY &&
                                   declType->kind == TYPE_ARRAY) {
                            ASTNode* el = node->data.let.initializer->data.array.elements;
                            while (el) {
                                convertLiteralForDecl(el, el->valueType,
                                                     declType->info.array.elementType);
                                if (!typesEqual(el->valueType,
                                                declType->info.array.elementType)) {
                                    error(compiler, "Type mismatch in let declaration.");
                                    return;
                                }
                                el = el->next;
                            }
                            node->data.let.initializer->valueType = declType;
                            initType = declType;
                        } else if (convertLiteralForDecl(node->data.let.initializer,
                                                      initType, declType)) {
                            initType = declType;
                        } else {
                            error(compiler, "Type mismatch in let declaration.");
                            return;
                        }
                    }
                }
                node->valueType = declType;
            } else if (initType) {
                node->valueType = initType;
            } else {
                error(compiler, "Cannot determine variable type");
                return;
            }

            // Add the variable to the symbol table
            uint8_t index = addLocal(compiler, node->data.let.name, node->valueType, node->data.let.isMutable, false);
            node->data.let.index = index;
            vm.publicGlobals[index] = node->data.let.isPublic;
            break;
        }

        case AST_STATIC: {
            if (node->data.staticVar.initializer) {
                typeCheckNode(compiler, node->data.staticVar.initializer);
                if (compiler->hadError) return;
            }

            Type* initType = NULL;
            Type* declType = node->data.staticVar.type;

            if (node->data.staticVar.initializer) {
                initType = node->data.staticVar.initializer->valueType;
                if (!initType) {
                    error(compiler, "Could not determine initializer type");
                    return;
                }
            }

            if (declType) {
                if (initType) {
                    if (!typesEqual(declType, initType)) {
                        if (initType->kind == TYPE_ARRAY &&
                            initType->info.array.elementType->kind == TYPE_NIL &&
                            declType->kind == TYPE_ARRAY) {
                            node->data.staticVar.initializer->valueType = declType;
                            initType = declType;
                        } else if (node->data.staticVar.initializer->type == AST_ARRAY &&
                                   declType->kind == TYPE_ARRAY) {
                            ASTNode* el = node->data.staticVar.initializer->data.array.elements;
                            while (el) {
                                convertLiteralForDecl(el, el->valueType,
                                                     declType->info.array.elementType);
                                if (!typesEqual(el->valueType,
                                                declType->info.array.elementType)) {
                                    error(compiler, "Type mismatch in static declaration.");
                                    return;
                                }
                                el = el->next;
                            }
                            node->data.staticVar.initializer->valueType = declType;
                            initType = declType;
                        } else if (convertLiteralForDecl(node->data.staticVar.initializer,
                                                      initType, declType)) {
                            initType = declType;
                        } else {
                            error(compiler, "Type mismatch in static declaration.");
                            return;
                        }
                    }
                }
                node->valueType = declType;
            } else if (initType) {
                node->valueType = initType;
            } else {
                error(compiler, "Cannot determine variable type");
                return;
            }

            uint8_t index = addLocal(compiler, node->data.staticVar.name, node->valueType, node->data.staticVar.isMutable, false);
            node->data.staticVar.index = index;
            break;
        }

        case AST_CONST: {
            if (node->data.constant.initializer) {
                typeCheckNode(compiler, node->data.constant.initializer);
                if (compiler->hadError) return;
            }

            if (!node->data.constant.initializer || node->data.constant.initializer->type != AST_LITERAL) {
                error(compiler, "Constant expressions must be literals.");
                return;
            }

            Type* initType = node->data.constant.initializer->valueType;
            Type* declType = node->data.constant.type;

            if (declType) {
                if (initType && !typesEqual(declType, initType)) {
                    if (!convertLiteralForDecl(node->data.constant.initializer, initType, declType)) {
                        error(compiler, "Type mismatch in const declaration.");
                        return;
                    }
                }
                node->valueType = declType;
            } else if (initType) {
                node->valueType = initType;
            } else {
                error(compiler, "Cannot determine constant type");
                return;
            }

            uint8_t index = addLocal(compiler, node->data.constant.name, node->valueType, false, true);
            node->data.constant.index = index;
            vm.globals[index] = node->data.constant.initializer->data.literal;
            vm.globalTypes[index] = node->valueType;
            vm.publicGlobals[index] = node->data.constant.isPublic;
            break;
        }

        case AST_PRINT: {
            ASTNode* format = node->data.print.format;
            ASTNode* arg = node->data.print.arguments;
            
            // Type check the format expression first
            typeCheckNode(compiler, format);
            if (compiler->hadError) return;
            
            if (arg != NULL) {
                // This is a formatted print with interpolation
                // Verify format is a string
                if (format->valueType == NULL || format->valueType->kind != TYPE_STRING) {
                    error(compiler, "First argument to print must evaluate to a string for interpolation.");
                    return;
                }

                // Count arguments safely and validate linked list
                ASTNode* current = arg;
                while (current != NULL) {
                    if (current == current->next) {
                        compiler->hadError = true;
                        return;
                    }

                    typeCheckNode(compiler, current);  // Perform type check
                    if (compiler->hadError) return;

                    current = current->next;
                }
            } else {
                // This is a simple print, format can be any type
                // No additional type checking needed
            }

            break;
        }

        case AST_ASSIGNMENT: {
            // First type check the value expression
            if (node->left) {
                typeCheckNode(compiler, node->left);
                if (compiler->hadError) return;
            } else {
                error(compiler, "Assignment requires a value expression");
                return;
            }

            // Resolve the variable being assigned to
            uint8_t index = resolveVariable(compiler, node->data.variable.name);
            if (index == UINT8_MAX) {
                char tempName[node->data.variable.name.length + 1];
                memcpy(tempName, node->data.variable.name.start,
                       node->data.variable.name.length);
                tempName[node->data.variable.name.length] = '\0';
                errorFmt(compiler, "Cannot assign to undefined variable '%s'.",
                        tempName);
                return;
            }
            node->data.variable.index = index;

            char tempName[node->data.variable.name.length + 1];
            memcpy(tempName, node->data.variable.name.start,
                   node->data.variable.name.length);
            tempName[node->data.variable.name.length] = '\0';
            Symbol* sym = findSymbol(&compiler->symbols, tempName);
            if (sym && !sym->isMutable) {
                emitImmutableAssignmentError(compiler, &node->data.variable.name, tempName);
                return;
            }

            // Check that the types are compatible
            Type* varType = variableTypes[index];
            Type* valueType = node->left->valueType;

            if (!varType) {
                error(compiler, "Variable has no type defined.");
                return;
            }

            if (!valueType) {
                error(compiler, "Could not determine value type.");
                return;
            }

            // Allow i32 literals to be used for u32 variables if the value is non-negative
            if (varType->kind == TYPE_U32 && valueType->kind == TYPE_I32 &&
                node->left->type == AST_LITERAL) {
                if (IS_I32(node->left->data.literal) &&
                    AS_I32(node->left->data.literal) >= 0) {
                    // Convert the literal to u32
                    int32_t value = AS_I32(node->left->data.literal);
                    node->left->data.literal = U32_VAL((uint32_t)value);
                    node->left->valueType = varType;
                    valueType = varType;
                }
            }

            // Persist type if the variable was previously nil
            if (varType->kind == TYPE_NIL && valueType->kind != TYPE_NIL) {
                variableTypes[index] = valueType;
                vm.globalTypes[index] = valueType;
                char tempName[node->data.variable.name.length + 1];
                memcpy(tempName, node->data.variable.name.start,
                       node->data.variable.name.length);
                tempName[node->data.variable.name.length] = '\0';
                Symbol* sym = findSymbol(&compiler->symbols, tempName);
                if (sym) sym->type = valueType;
                varType = valueType;
            } else if (varType->kind == TYPE_ARRAY &&
                       varType->info.array.elementType->kind == TYPE_NIL &&
                       valueType->kind == TYPE_ARRAY) {
                variableTypes[index] = valueType;
                vm.globalTypes[index] = valueType;
                char tempName[node->data.variable.name.length + 1];
                memcpy(tempName, node->data.variable.name.start,
                       node->data.variable.name.length);
                tempName[node->data.variable.name.length] = '\0';
                Symbol* sym = findSymbol(&compiler->symbols, tempName);
                if (sym) sym->type = valueType;
                varType = valueType;
            }

            if (!typesEqual(varType, valueType)) {
                if (valueType->kind == TYPE_ARRAY &&
                    valueType->info.array.elementType->kind == TYPE_NIL &&
                    varType->kind == TYPE_ARRAY) {
                    node->left->valueType = varType;
                    valueType = varType;
                } else {
                    error(compiler, "Type mismatch in assignment.");
                    return;
                }
            }

            // The assignment expression has the same type as the variable
            node->valueType = varType;
            break;
        }

        case AST_IF: {
            // Type check the condition
            typeCheckNode(compiler, node->data.ifStmt.condition);
            if (compiler->hadError) return;

            // Ensure the condition is a boolean
            Type* condType = node->data.ifStmt.condition->valueType;
            if (!condType || condType->kind != TYPE_BOOL) {
                error(compiler, "If condition must be a boolean expression.");
                return;
            }

            // Type check the then branch
            typeCheckNode(compiler, node->data.ifStmt.thenBranch);
            if (compiler->hadError) return;

            // Type check the elif conditions and branches
            ASTNode* elifCondition = node->data.ifStmt.elifConditions;
            ASTNode* elifBranch = node->data.ifStmt.elifBranches;
            while (elifCondition != NULL && elifBranch != NULL) {
                // Type check the elif condition
                typeCheckNode(compiler, elifCondition);
                if (compiler->hadError) return;

                // Ensure the elif condition is a boolean
                Type* elifCondType = elifCondition->valueType;
                if (!elifCondType || elifCondType->kind != TYPE_BOOL) {
                    error(compiler, "Elif condition must be a boolean expression.");
                    return;
                }

                // Type check the elif branch
                typeCheckNode(compiler, elifBranch);
                if (compiler->hadError) return;

                // Move to the next elif condition and branch
                elifCondition = elifCondition->next;
                elifBranch = elifBranch->next;
            }

            // Type check the else branch if it exists
            if (node->data.ifStmt.elseBranch) {
                typeCheckNode(compiler, node->data.ifStmt.elseBranch);
                if (compiler->hadError) return;
            }

            // If statements don't have a value type
            node->valueType = NULL;
            break;
        }

        case AST_TERNARY: {
            typeCheckNode(compiler, node->data.ternary.condition);
            if (compiler->hadError) return;

            Type* condType = node->data.ternary.condition->valueType;
            if (!condType || condType->kind != TYPE_BOOL) {
                error(compiler, "Conditional expression must use a boolean condition.");
                return;
            }

            typeCheckNode(compiler, node->data.ternary.thenExpr);
            if (compiler->hadError) return;
            typeCheckNode(compiler, node->data.ternary.elseExpr);
            if (compiler->hadError) return;

            Type* thenType = node->data.ternary.thenExpr->valueType;
            Type* elseType = node->data.ternary.elseExpr->valueType;
            if (!thenType || !elseType || !typesEqual(thenType, elseType)) {
                error(compiler, "Both branches of ?: must have the same type.");
                return;
            }
            node->valueType = thenType;
            break;
        }

        case AST_BLOCK: {
            if (node->data.block.scoped) {
                beginScope(compiler);
            }

            // Type check each statement in the block
            ASTNode* stmt = node->data.block.statements;
            while (stmt) {
                typeCheckNode(compiler, stmt);
                if (compiler->hadError) {
                    if (node->data.block.scoped) endScope(compiler);
                    return;
                }
                stmt = stmt->next;
            }

            if (node->data.block.scoped) {
                endScope(compiler);
            }

            // Blocks don't have a value type
            node->valueType = NULL;
            break;
        }

        case AST_WHILE: {
            // Type check the condition
            typeCheckNode(compiler, node->data.whileStmt.condition);
            if (compiler->hadError) return;

            // Ensure the condition is a boolean
            Type* condType = node->data.whileStmt.condition->valueType;
            if (!condType || condType->kind != TYPE_BOOL) {
                error(compiler, "While condition must be a boolean expression.");
                return;
            }

            beginScope(compiler);
            // Type check the body
            typeCheckNode(compiler, node->data.whileStmt.body);
            if (compiler->hadError) {
                endScope(compiler);
                return;
            }
            endScope(compiler);

            // While statements don't have a value type
            node->valueType = NULL;
            break;
        }

        case AST_FOR: {
            // Type check the range start expression
            typeCheckNode(compiler, node->data.forStmt.startExpr);
            if (compiler->hadError) return;

            // Type check the range end expression
            typeCheckNode(compiler, node->data.forStmt.endExpr);
            if (compiler->hadError) return;

            // Type check the step expression if it exists
            if (node->data.forStmt.stepExpr) {
                typeCheckNode(compiler, node->data.forStmt.stepExpr);
                if (compiler->hadError) return;
            }

            // Ensure the range expressions are integers
            Type* startType = node->data.forStmt.startExpr->valueType;
            Type* endType = node->data.forStmt.endExpr->valueType;
            Type* stepType = node->data.forStmt.stepExpr ? node->data.forStmt.stepExpr->valueType : NULL;

            if (!startType || (startType->kind != TYPE_I32 && startType->kind != TYPE_U32)) {
                error(compiler, "For loop range start must be an integer.");
                return;
            }

            if (!endType || (endType->kind != TYPE_I32 && endType->kind != TYPE_U32)) {
                error(compiler, "For loop range end must be an integer.");
                return;
            }

            if (stepType && (stepType->kind != TYPE_I32 && stepType->kind != TYPE_U32)) {
                error(compiler, "For loop step must be an integer.");
                return;
            }

            beginScope(compiler);
            // Define the iterator variable
            uint8_t index = defineVariable(compiler, node->data.forStmt.iteratorName, startType);
            node->data.forStmt.iteratorIndex = index;

            // Type check the body
            typeCheckNode(compiler, node->data.forStmt.body);
            if (compiler->hadError) {
                endScope(compiler);
                return;
            }
            endScope(compiler);

            // For statements don't have a value type
            node->valueType = NULL;
            break;
        }

        case AST_FUNCTION: {
            uint8_t index = node->data.function.index;
            if (index == UINT8_MAX) {
                predeclareFunction(compiler, node);
                index = node->data.function.index;
            }

            Type* prevReturn = compiler->currentReturnType;
            bool prevGenericFlag = compiler->currentFunctionHasGenerics;
            ObjString** prevNames = compiler->genericNames;
            GenericConstraint* prevConstraints = compiler->genericConstraints;
            int prevCount = compiler->genericCount;
            compiler->currentReturnType = node->data.function.returnType;
            compiler->currentFunctionHasGenerics = node->data.function.genericCount > 0;
            compiler->genericNames = node->data.function.genericParams;
            compiler->genericConstraints = node->data.function.genericConstraints;
            compiler->genericCount = node->data.function.genericCount;

            beginScope(compiler);
            // Type check parameters
            ASTNode* param = node->data.function.parameters;
            while (param != NULL) {
                typeCheckNode(compiler, param);
                if (compiler->hadError) {
                    endScope(compiler);
                    compiler->currentReturnType = prevReturn;
                    compiler->currentFunctionHasGenerics = prevGenericFlag;
                    compiler->genericNames = prevNames;
                    compiler->genericConstraints = prevConstraints;
                    compiler->genericCount = prevCount;
                    return;
                }
                param = param->next;
            }

            // Type check the function body
            typeCheckNode(compiler, node->data.function.body);
            if (compiler->hadError) {
                endScope(compiler);
                compiler->currentReturnType = prevReturn;
                compiler->currentFunctionHasGenerics = prevGenericFlag;
                compiler->genericNames = prevNames;
                compiler->genericConstraints = prevConstraints;
                compiler->genericCount = prevCount;
                return;
            }
            endScope(compiler);

            if (node->data.function.genericCount == 0 &&
                node->data.function.returnType &&
                node->data.function.returnType->kind != TYPE_VOID) {
                bool hasRet = containsReturn(node->data.function.body);
                bool allRet = statementsAlwaysReturn(
                    node->data.function.body->data.block.statements);
                if (!hasRet) {
                    char msg[128];
                    snprintf(msg, sizeof(msg),
                             "Error: Missing return statement in function '%.*s', expected return type '%s'.",
                             node->data.function.name.length,
                             node->data.function.name.start,
                             getTypeName(node->data.function.returnType->kind));
                    emitSimpleError(compiler, ERROR_GENERAL, msg);
                } else if (!allRet) {
                    char msg[128];
                    snprintf(msg, sizeof(msg),
                             "Error: Not all code paths return a value in function '%.*s'.",
                             node->data.function.name.length,
                             node->data.function.name.start);
                    emitSimpleError(compiler, ERROR_GENERAL, msg);
                }
            }

            compiler->currentReturnType = prevReturn;
            compiler->currentFunctionHasGenerics = prevGenericFlag;
            compiler->genericNames = prevNames;
            compiler->genericConstraints = prevConstraints;
            compiler->genericCount = prevCount;

            // Function declarations don't have a value type
            node->valueType = NULL;
            break;
        }

        case AST_CALL: {
            compiler->currentColumn = tokenColumn(compiler, &node->data.call.name);

            bool fromModule = false;
            Module* mod = NULL;
            if (node->data.call.staticType == NULL &&
                node->data.call.arguments != NULL &&
                node->data.call.arguments->type == AST_VARIABLE) {
                ASTNode* recv = node->data.call.arguments;
                char tempName[recv->data.variable.name.length + 1];
                memcpy(tempName, recv->data.variable.name.start,
                       recv->data.variable.name.length);
                tempName[recv->data.variable.name.length] = '\0';
                Symbol* sym = findSymbol(&compiler->symbols, tempName);
                if (sym && sym->isModule) {
                    fromModule = true;
                    mod = sym->module;
                    node->data.call.arguments = recv->next;
                    node->data.call.argCount--;
                }
            }

            // Attempt to resolve the function name
            ObjString* nameObj = allocateString(node->data.call.name.start,
                                               node->data.call.name.length);
            int nativeIdx = findNative(nameObj);
            node->data.call.nativeIndex = nativeIdx;
            // Built-in functions
            if (!fromModule && tokenEquals(node->data.call.name, "len")) {
                if (node->data.call.argCount != 1) {
                    emitBuiltinArgCountError(compiler, &node->data.call.name,
                                            "len", 1, node->data.call.argCount);
                    return;
                }
                ASTNode* arg = node->data.call.arguments;
                typeCheckNode(compiler, arg);
                if (compiler->hadError) return;
                if (!arg->valueType ||
                    (arg->valueType->kind != TYPE_ARRAY &&
                     arg->valueType->kind != TYPE_STRING)) {
                    const char* actualType = arg->valueType ? getTypeName(arg->valueType->kind) : "unknown";
                    emitLenInvalidTypeError(compiler, &node->data.call.name, actualType);
                    return;
                }
                node->valueType = getPrimitiveType(TYPE_I32);
                break;
            } else if (!fromModule && tokenEquals(node->data.call.name, "substring")) {
                if (node->data.call.argCount != 3) {
                    emitBuiltinArgCountError(compiler, &node->data.call.name,
                                            "substring", 3, node->data.call.argCount);
                    return;
                }
                ASTNode* strArg = node->data.call.arguments;
                ASTNode* startArg = strArg->next;
                ASTNode* lenArg = startArg->next;
                typeCheckNode(compiler, strArg);
                typeCheckNode(compiler, startArg);
                typeCheckNode(compiler, lenArg);
                if (compiler->hadError) return;
                if (!strArg->valueType || strArg->valueType->kind != TYPE_STRING) {
                    error(compiler, "substring() first argument must be a string.");
                    return;
                }
                if (!startArg->valueType || startArg->valueType->kind != TYPE_I32) {
                    error(compiler, "substring() second argument must be i32.");
                    return;
                }
                if (!lenArg->valueType || lenArg->valueType->kind != TYPE_I32) {
                    error(compiler, "substring() third argument must be i32.");
                    return;
                }
                node->valueType = getPrimitiveType(TYPE_STRING);
                break;
            } else if (!fromModule && tokenEquals(node->data.call.name, "type_of")) {
                if (node->data.call.argCount != 1) {
                    // Special handling for zero arguments to ensure the error message is consistent
                    emitBuiltinArgCountError(compiler, &node->data.call.name,
                                            "type_of", 1, node->data.call.argCount);
                    return;
                }
                ASTNode* valArg = node->data.call.arguments;
                typeCheckNode(compiler, valArg);
                if (compiler->hadError) return;
                node->valueType = getPrimitiveType(TYPE_STRING);
                break;
            } else if (!fromModule && tokenEquals(node->data.call.name, "is_type")) {
                if (node->data.call.argCount != 2) {
                    emitBuiltinArgCountError(compiler, &node->data.call.name,
                                            "is_type", 2, node->data.call.argCount);
                    return;
                }
                ASTNode* valArg = node->data.call.arguments;
                ASTNode* typeArg = valArg->next;
                typeCheckNode(compiler, valArg);
                typeCheckNode(compiler, typeArg);
                if (compiler->hadError) return;
                if (!typeArg->valueType || typeArg->valueType->kind != TYPE_STRING) {
                    const char* actualType = typeArg->valueType ? getTypeName(typeArg->valueType->kind) : "unknown";
                    emitIsTypeSecondArgError(compiler, &node->data.call.name, actualType);
                    return;
                }
                node->valueType = getPrimitiveType(TYPE_BOOL);
                break;
            } else if (!fromModule && tokenEquals(node->data.call.name, "input")) {
                if (node->data.call.argCount != 1) {
                    emitBuiltinArgCountError(compiler, &node->data.call.name,
                                            "input", 1, node->data.call.argCount);
                    return;
                }
                ASTNode* promptArg = node->data.call.arguments;
                typeCheckNode(compiler, promptArg);
                if (compiler->hadError) return;
                if (!promptArg->valueType || promptArg->valueType->kind != TYPE_STRING) {
                    error(compiler, "input() argument must be a string.");
                    return;
                }
                node->valueType = getPrimitiveType(TYPE_STRING);
                break;
            } else if (!fromModule && tokenEquals(node->data.call.name, "int")) {
                if (node->data.call.argCount != 1) {
                    emitBuiltinArgCountError(compiler, &node->data.call.name,
                                            "int", 1, node->data.call.argCount);
                    return;
                }
                ASTNode* arg = node->data.call.arguments;
                typeCheckNode(compiler, arg);
                if (compiler->hadError) return;
                if (!arg->valueType || arg->valueType->kind != TYPE_STRING) {
                    error(compiler, "int() argument must be a string.");
                    return;
                }
                node->valueType = getPrimitiveType(TYPE_I32);
                break;
            } else if (!fromModule && tokenEquals(node->data.call.name, "float")) {
                if (node->data.call.argCount != 1) {
                    emitBuiltinArgCountError(compiler, &node->data.call.name,
                                            "float", 1, node->data.call.argCount);
                    return;
                }
                ASTNode* arg = node->data.call.arguments;
                typeCheckNode(compiler, arg);
                if (compiler->hadError) return;
                if (!arg->valueType || arg->valueType->kind != TYPE_STRING) {
                    error(compiler, "float() argument must be a string.");
                    return;
                }
                node->valueType = getPrimitiveType(TYPE_F64);
                break;
            } else if (!fromModule && tokenEquals(node->data.call.name, "timestamp")) {
                if (node->data.call.argCount != 0) {
                    emitBuiltinArgCountError(compiler, &node->data.call.name,
                                            "timestamp", 0, node->data.call.argCount);
                    return;
                }
                node->valueType = getPrimitiveType(TYPE_I64);
                break;
            } else if (!fromModule && tokenEquals(node->data.call.name, "push")) {
                if (node->data.call.argCount != 2) {
                    emitBuiltinArgCountError(compiler, &node->data.call.name,
                                            "push", 2, node->data.call.argCount);
                    return;
                }
                // argCount == 2
                ASTNode* arr = node->data.call.arguments;
                ASTNode* val = arr->next;
                typeCheckNode(compiler, arr);
                typeCheckNode(compiler, val);
                if (compiler->hadError) return;
                if (arr->valueType && arr->valueType->kind == TYPE_ARRAY) {
                    Type* elemType = arr->valueType->info.array.elementType;
                    if (elemType->kind == TYPE_NIL) {
                        arr->valueType = createArrayType(val->valueType);
                        elemType = val->valueType;
                        if (arr->type == AST_VARIABLE) {
                            variableTypes[arr->data.variable.index] = arr->valueType;
                        }
                    }
                    if (!typesEqual(elemType, val->valueType)) {
                        error(compiler, "push() value type mismatch.");
                        return;
                    }
                    node->valueType = arr->valueType;
                    break;
                }
                // Not an array: likely a method call, fall through
            } else if (!fromModule && tokenEquals(node->data.call.name, "pop")) {
                if (node->data.call.argCount != 1) {
                    emitBuiltinArgCountError(compiler, &node->data.call.name,
                                            "pop", 1, node->data.call.argCount);
                    return;
                }
                // argCount == 1
                ASTNode* arr = node->data.call.arguments;
                typeCheckNode(compiler, arr);
                if (compiler->hadError) return;
                if (arr->valueType && arr->valueType->kind == TYPE_ARRAY) {
                    node->valueType = arr->valueType->info.array.elementType;
                    break;
                }
                // Not an array: treat as normal call
            } else if (!fromModule && tokenEquals(node->data.call.name, "sorted")) {
                if (node->data.call.argCount < 1 || node->data.call.argCount > 3) {
                    error(compiler, "sorted() takes between 1 and 3 arguments.");
                    return;
                }

                ASTNode* arr = node->data.call.arguments;
                typeCheckNode(compiler, arr);
                if (compiler->hadError) return;
                if (!arr->valueType || arr->valueType->kind != TYPE_ARRAY) {
                    error(compiler, "sorted() first argument must be array.");
                    return;
                }

                if (node->data.call.argCount == 2) {
                    ASTNode* second = arr->next;
                    typeCheckNode(compiler, second);
                    if (compiler->hadError) return;
                    if (!second->valueType) return; // safety
                    if (second->valueType->kind == TYPE_BOOL) {
                        // reverse flag only
                    } else if (second->valueType->kind != TYPE_NIL) {
                        error(compiler,
                              "sorted() key function not supported yet.");
                        return;
                    }
                } else if (node->data.call.argCount == 3) {
                    ASTNode* key = arr->next;
                    typeCheckNode(compiler, key);
                    if (compiler->hadError) return;
                    if (!key->valueType || key->valueType->kind != TYPE_NIL) {
                        error(compiler,
                              "sorted() key function not supported yet.");
                        return;
                    }

                    ASTNode* rev = key->next;
                    typeCheckNode(compiler, rev);
                    if (compiler->hadError) return;
                    if (!rev->valueType || rev->valueType->kind != TYPE_BOOL) {
                        error(compiler, "sorted() third argument must be bool.");
                        return;
                    }
                }

                node->valueType = arr->valueType;
                break;
            }

            uint8_t index;
            if (fromModule) {
                char fname[node->data.call.name.length + 1];
                memcpy(fname, node->data.call.name.start, node->data.call.name.length);
                fname[node->data.call.name.length] = '\0';
                Export* ex = get_export(mod, fname);
                if (!ex) {
                    errorFmt(compiler, "Symbol `%s` not found in module `%s`",
                            fname, mod->module_name);
                    return;
                }
                index = ex->index;
            } else {
                index = resolveVariable(compiler, node->data.call.name);
            }

            // If the function name matches a built-in but wasn't defined in
            // the current scope, provide a helpful argument count error instead
            // of reporting it as an undefined function.
            if (index == UINT8_MAX && node->data.call.nativeIndex != -1) {
                int expected = vm.nativeFunctions[node->data.call.nativeIndex].arity;
                const char* builtinName = vm.nativeFunctions[node->data.call.nativeIndex].name->chars;
                if (expected >= 0 && node->data.call.argCount != expected) {
                    emitBuiltinArgCountError(compiler, &node->data.call.name,
                                            builtinName, expected,
                                            node->data.call.argCount);
                    return;
                }
            }

            // Type check arguments first to know the type of the receiver
            ASTNode* arg = node->data.call.arguments;
            while (arg != NULL) {
                typeCheckNode(compiler, arg);
                if (compiler->hadError) return;
                arg = arg->next;
            }

            // If call specifies a static struct type, try mangled name first
            if (node->data.call.staticType != NULL) {
                const char* structName = node->data.call.staticType->info.structure.name->chars;
                size_t structLen = strlen(structName);
                size_t nameLen = node->data.call.name.length;
                char* temp = (char*)malloc(structLen + 1 + nameLen + 1);
                memcpy(temp, structName, structLen);
                temp[structLen] = '_';
                memcpy(temp + structLen + 1, node->data.call.name.start, nameLen);
                temp[structLen + 1 + nameLen] = '\0';
                Symbol* sym = findSymbol(&compiler->symbols, temp);
                if (sym) {
                    index = sym->index;
                    ObjString* fullStr = allocateString(temp, structLen + 1 + nameLen);
                    node->data.call.name.start = fullStr->chars;
                    node->data.call.name.length = structLen + 1 + nameLen;
                    node->data.call.mangledName = fullStr;
                }
                free(temp);
            } else if (index == UINT8_MAX && node->data.call.arguments != NULL) {
                // If not found, try mangled method name based on first argument (instance method)
                ASTNode* recv = node->data.call.arguments;
                Type* recvType = recv->valueType;
                if (recvType && recvType->kind == TYPE_STRUCT) {
                    const char* structName = recvType->info.structure.name->chars;
                    size_t structLen = strlen(structName);
                    size_t nameLen = node->data.call.name.length;
                    char* temp = (char*)malloc(structLen + 1 + nameLen + 1);
                    memcpy(temp, structName, structLen);
                    temp[structLen] = '_';
                    memcpy(temp + structLen + 1, node->data.call.name.start, nameLen);
                    temp[structLen + 1 + nameLen] = '\0';
                    Symbol* sym = findSymbol(&compiler->symbols, temp);
                    if (sym) {
                        index = sym->index;
                        ObjString* fullStr = allocateString(temp, structLen + 1 + nameLen);
                        node->data.call.name.start = fullStr->chars;
                        node->data.call.name.length = structLen + 1 + nameLen;
                        node->data.call.mangledName = fullStr;
                    }
                    free(temp);
                }
            }

            if (index == UINT8_MAX) {
                char tempName[node->data.call.name.length + 1];
                memcpy(tempName, node->data.call.name.start, node->data.call.name.length);
                tempName[node->data.call.name.length] = '\0';
                uint8_t priv = findPrivateGlobal(tempName, node->data.call.name.length);
                if (priv != UINT8_MAX && variableTypes[priv] && variableTypes[priv]->kind == TYPE_FUNCTION) {
                    emitPrivateFunctionError(compiler, &node->data.call.name);
                    return;
                }
                if (node->data.call.nativeIndex != -1 &&
                    (tokenEquals(node->data.call.name, "sum") ||
                     tokenEquals(node->data.call.name, "min") ||
                     tokenEquals(node->data.call.name, "max"))) {
                    const char* fname = node->data.call.name.start;
                    ASTNode* arr = node->data.call.arguments;
                    if (!arr->valueType || arr->valueType->kind != TYPE_ARRAY) {
                        char msg[32];
                        snprintf(msg, sizeof(msg), "%s() expects array.", fname);
                        error(compiler, msg);
                        return;
                    }
                    Type* elem = arr->valueType->info.array.elementType;
                    if (elem->kind != TYPE_I32 && elem->kind != TYPE_U32 && elem->kind != TYPE_F64) {
                        char msg[64];
                        snprintf(msg, sizeof(msg), "%s() array must contain numbers.", fname);
                        error(compiler, msg);
                        return;
                    }
                    node->valueType = elem;
                    break;
                }
                emitUndefinedFunctionError(compiler, &node->data.call.name);
                return;
            }

            node->data.call.index = index;
            node->data.call.nativeIndex = -1; // prefer user-defined function

            // Get the function's return type
            Type* funcType = variableTypes[index];
            if (!funcType || funcType->kind != TYPE_FUNCTION) {
                error(compiler, "Called object is not a function.");
                return;
            }

            ASTNode* fnNode = vm.functionDecls[index];
            ObjString** gnames = NULL;
            int gcount = 0;
            if (fnNode) {
                gnames = fnNode->data.function.genericParams;
                gcount = fnNode->data.function.genericCount;
            }
            Type** gsubs = NULL;
            if (gcount > 0) {
                gsubs = (Type**)calloc(gcount, sizeof(Type*));
                if (node->data.call.genericArgCount > 0) {
                    if (node->data.call.genericArgCount != gcount) {
                        char msgBuffer[128];
                        snprintf(msgBuffer, sizeof(msgBuffer),
        "generic argument count mismatch: expected %d, found %d",
        gcount, node->data.call.genericArgCount);
    char helpBuffer[128];
    snprintf(helpBuffer, sizeof(helpBuffer),
        "function expects %d generic type parameter(s), but %d were provided",
        gcount, node->data.call.genericArgCount);
    const char* note = "Check the function definition and provide the correct number of generic arguments.";
    emitGenericTypeError(compiler, &node->data.call.name, msgBuffer, helpBuffer, note);
    return;
                    }
                    for (int i = 0; i < gcount; i++) gsubs[i] = node->data.call.genericArgs[i];
                }
            }

            ASTNode* argIt = node->data.call.arguments;
            ASTNode* argNodes[256];
            int acount = 0;
            while (argIt != NULL && acount < 256) {
                argNodes[acount++] = argIt;
                argIt = argIt->next;
            }

            for (int i = 0; i < funcType->info.function.paramCount; i++) {
                Type* expected = funcType->info.function.paramTypes[i];
                if (gcount > 0 && i < acount) {
                    deduceGenerics(expected, argNodes[i]->valueType,
                                   gnames, gsubs, gcount);
                }
                if (gcount > 0) {
                    expected = substituteGenerics(expected, gnames, gsubs, gcount);
                }
                if (i >= acount || !typesEqual(expected, argNodes[i]->valueType)) {
                    const char* expectedType = getTypeName(expected->kind);
                    const char* actualType = argNodes[i] && argNodes[i]->valueType ? getTypeName(argNodes[i]->valueType->kind) : "(none)";
                    emitTypeMismatchError(compiler, &node->data.call.name, expectedType, actualType);
                    return;
                }
            }

            Type* returnType = substituteGenerics(funcType->info.function.returnType,
                                                 gnames, gsubs, gcount);

            node->data.call.convertArgs = (bool*)calloc(node->data.call.argCount, sizeof(bool));
            node->valueType = returnType;
            break;
        }

        case AST_ARRAY: {
            ASTNode* elem = node->data.array.elements;
            Type* elementType = NULL;
            while (elem) {
                typeCheckNode(compiler, elem);
                if (compiler->hadError) return;
                if (!elementType)
                    elementType = elem->valueType;
                else if (!typesEqual(elementType, elem->valueType)) {
                    error(compiler, "Array elements must have the same type.");
                    return;
                }
                elem = elem->next;
            }
            if (!elementType) {
                node->valueType = createArrayType(getPrimitiveType(TYPE_NIL));
            } else {
                node->valueType = createArrayType(elementType);
            }
            break;
        }

        case AST_STRUCT_LITERAL: {
            compiler->currentColumn = tokenColumn(compiler, &node->data.structLiteral.name);
            Type* structType = findStructTypeToken(node->data.structLiteral.name);
            if (!structType) {
                error(compiler, "Unknown struct type.");
                return;
            }
            if (node->data.structLiteral.genericArgCount > 0) {
                structType = instantiateStructType(structType,
                                                  node->data.structLiteral.genericArgs,
                                                  node->data.structLiteral.genericArgCount);
            }
            if (structType->info.structure.fieldCount !=
                node->data.structLiteral.fieldCount) {
                error(compiler, "Struct literal field count mismatch.");
                return;
            }
            ASTNode* value = node->data.structLiteral.values;
            for (int i = 0; i < node->data.structLiteral.fieldCount; i++) {
                if (!value) {
                    error(compiler, "Missing struct field value.");
                    return;
                }
                typeCheckNode(compiler, value);
                if (compiler->hadError) return;
                Type* expected = structType->info.structure.fields[i].type;
                if (value->type == AST_ARRAY && value->valueType &&
                    value->valueType->kind == TYPE_ARRAY &&
                    value->valueType->info.array.elementType->kind == TYPE_NIL &&
                    expected->kind == TYPE_ARRAY) {
                    value->valueType = expected;
                }
                if (!typesEqual(expected, value->valueType)) {
                    if (expected->kind == TYPE_U32 && value->type == AST_LITERAL &&
                        value->valueType && value->valueType->kind == TYPE_I32 &&
                        IS_I32(value->data.literal) && AS_I32(value->data.literal) >= 0) {
                        int32_t v = AS_I32(value->data.literal);
                        value->data.literal = U32_VAL((uint32_t)v);
                        value->valueType = expected;
                    } else if (expected->kind == TYPE_I32 && value->type == AST_LITERAL &&
                               value->valueType && value->valueType->kind == TYPE_U32 &&
                               IS_U32(value->data.literal) && AS_U32(value->data.literal) <= INT32_MAX) {
                        uint32_t v = AS_U32(value->data.literal);
                        value->data.literal = I32_VAL((int32_t)v);
                        value->valueType = expected;
                    }
                }
                if (!typesEqual(expected, value->valueType)) {
                    const char* structName = structType->info.structure.name->chars;
                    const char* fieldName = structType->info.structure.fields[i].name->chars;
                    const char* expectedType = getTypeName(expected->kind);
                    const char* actualType = value->valueType ? getTypeName(value->valueType->kind) : "(none)";
                    emitStructFieldTypeMismatchError(compiler, &node->data.structLiteral.name, structName, fieldName, expectedType, actualType);
                    return;
                }
                value = value->next;
            }
            node->valueType = structType;
            break;
        }

        case AST_FIELD: {
            compiler->currentColumn = tokenColumn(compiler, &node->data.field.fieldName);

            // Support module.field access
            if (node->left->type == AST_VARIABLE) {
                char tempName[node->left->data.variable.name.length + 1];
                memcpy(tempName, node->left->data.variable.name.start,
                       node->left->data.variable.name.length);
                tempName[node->left->data.variable.name.length] = '\0';
                Symbol* sym = findSymbol(&compiler->symbols, tempName);
                if (sym && sym->isModule) {
                    char fieldName[node->data.field.fieldName.length + 1];
                    memcpy(fieldName, node->data.field.fieldName.start,
                           node->data.field.fieldName.length);
                    fieldName[node->data.field.fieldName.length] = '\0';
                    Export* ex = get_export(sym->module, fieldName);
                    if (!ex) {
                        errorFmt(compiler, "Symbol `%s` not found in module `%s`",
                                fieldName, sym->module->module_name);
                        return;
                    }
                    node->type = AST_VARIABLE;
                    node->data.variable.name = node->data.field.fieldName;
                    node->data.variable.index = ex->index;
                    node->left = NULL;
                    node->valueType = variableTypes[ex->index];
                    break;
                }
            }

            typeCheckNode(compiler, node->left);
            if (compiler->hadError) return;
            Type* structType = node->left->valueType;
            if (!structType || structType->kind != TYPE_STRUCT) {
                const char* actualType = structType ? getTypeName(structType->kind) : "(none)";
                emitFieldAccessNonStructError(compiler, &node->data.field.fieldName, actualType);
                return;
            }
            int index = -1;
            for (int i = 0; i < structType->info.structure.fieldCount; i++) {
                if (strncmp(structType->info.structure.fields[i].name->chars,
                            node->data.field.fieldName.start,
                            node->data.field.fieldName.length) == 0 &&
                    structType->info.structure.fields[i].name->chars
                        [node->data.field.fieldName.length] == '\0') {
                    index = i;
                    break;
                }
            }
            if (index < 0) {
                emitTokenError(compiler,
                               &node->data.field.fieldName,
                               ERROR_GENERAL,
                               "Unknown field name.");
                return;
            }
            node->data.field.index = index;
            node->valueType = structType->info.structure.fields[index].type;
            break;
        }

        case AST_FIELD_SET: {
            compiler->currentColumn = tokenColumn(compiler, &node->data.fieldSet.fieldName);
            typeCheckNode(compiler, node->right); // object
            if (compiler->hadError) return;
            Type* structType = node->right->valueType;
            if (!structType || structType->kind != TYPE_STRUCT) {
                error(compiler, "Can only set fields on structs.");
                return;
            }
            int index = -1;
            for (int i = 0; i < structType->info.structure.fieldCount; i++) {
                if (strncmp(structType->info.structure.fields[i].name->chars,
                            node->data.fieldSet.fieldName.start,
                            node->data.fieldSet.fieldName.length) == 0 &&
                    structType->info.structure.fields[i].name->chars
                        [node->data.fieldSet.fieldName.length] == '\0') {
                    index = i;
                    break;
                }
            }
            if (index < 0) {
                emitTokenError(compiler,
                               &node->data.fieldSet.fieldName,
                               ERROR_GENERAL,
                               "Unknown field name.");
                return;
            }
            node->data.fieldSet.index = index;
            typeCheckNode(compiler, node->left); // value
            if (compiler->hadError) return;
            if (!typesEqual(structType->info.structure.fields[index].type,
                            node->left->valueType)) {
                error(compiler, "Type mismatch in field assignment.");
                return;
            }
            node->valueType = structType->info.structure.fields[index].type;
            break;
        }

        case AST_ARRAY_SET: {
            typeCheckNode(compiler, node->right);  // array expression
            if (compiler->hadError) return;
            typeCheckNode(compiler, node->data.arraySet.index);
            if (compiler->hadError) return;
            typeCheckNode(compiler, node->left);  // value
            if (compiler->hadError) return;

            Type* arrayType = node->right->valueType;
            Type* indexType = node->data.arraySet.index->valueType;
            Type* valueType = node->left->valueType;
            if (!arrayType || arrayType->kind != TYPE_ARRAY) {
                error(compiler, "Can only assign to array elements.");
                return;
            }
            if (!indexType || (indexType->kind != TYPE_I32 && indexType->kind != TYPE_U32)) {
                error(compiler, "Array index must be an integer.");
                return;
            }
            Type* elementType = arrayType->info.array.elementType;
            if (!typesEqual(elementType, valueType)) {
                error(compiler, "Type mismatch in array assignment.");
                return;
            }
            node->valueType = elementType;
            break;
        }

        case AST_SLICE: {
            typeCheckNode(compiler, node->left); // array
            if (node->data.slice.start) typeCheckNode(compiler, node->data.slice.start);
            if (node->data.slice.end) typeCheckNode(compiler, node->data.slice.end);
            if (compiler->hadError) return;
            Type* arrayType = node->left->valueType;
            if (!arrayType || arrayType->kind != TYPE_ARRAY) {
                error(compiler, "Can only slice arrays.");
                return;
            }
            if (node->data.slice.start) {
                Type* startType = node->data.slice.start->valueType;
                if (!startType || (startType->kind != TYPE_I32 && startType->kind != TYPE_U32)) {
                    error(compiler, "Slice start index must be an integer.");
                    return;
                }
            }
            if (node->data.slice.end) {
                Type* endType = node->data.slice.end->valueType;
                if (!endType || (endType->kind != TYPE_I32 && endType->kind != TYPE_U32)) {
                    error(compiler, "Slice end index must be an integer.");
                    return;
                }
            }
            node->valueType = node->left->valueType;
            break;
        }

        case AST_RETURN: {
            Type* expected = compiler->currentReturnType;
            if (node->data.returnStmt.value != NULL) {
                typeCheckNode(compiler, node->data.returnStmt.value);
                if (compiler->hadError) return;
                if (!expected || expected->kind == TYPE_VOID) {
                    error(compiler, "Return value provided in void function.");
                } else if (!compiler->currentFunctionHasGenerics &&
                           expected->kind != TYPE_GENERIC &&
                           node->data.returnStmt.value->valueType &&
                           node->data.returnStmt.value->valueType->kind != TYPE_GENERIC &&
                           !typesEqual(expected, node->data.returnStmt.value->valueType)) {
                    const char* expName = getTypeName(expected->kind);
                    const char* actName = node->data.returnStmt.value->valueType ?
                        getTypeName(node->data.returnStmt.value->valueType->kind) : "unknown";
                    char msg[128];
                    snprintf(msg, sizeof(msg),
                             "Error: Return type mismatch in function. Expected '%s', found '%s'.",
                             expName, actName);
                    emitSimpleError(compiler, ERROR_GENERAL, msg);
                }
            } else if (expected && expected->kind != TYPE_VOID) {
                char msg[128];
                snprintf(msg, sizeof(msg),
                         "Error: Expected return value of type '%s', but found empty return.",
                         getTypeName(expected->kind));
                emitSimpleError(compiler, ERROR_GENERAL, msg);
            }

            node->valueType = NULL;
            break;
        }

        case AST_BREAK: {
            // Break statements don't have a value type
            node->valueType = NULL;
            break;
        }

        case AST_CONTINUE: {
            // Continue statements don't have a value type
            node->valueType = NULL;
            break;
        }

        case AST_IMPORT: {
            node->valueType = NULL;
            break;
        }
        case AST_USE: {
            // Load the module and bind a module alias symbol
            const char* path = node->data.useStmt.path->chars;
            InterpretResult r = compile_module_only(path);
            if (r != INTERPRET_OK) {
                if (moduleError) {
                    error(compiler, moduleError);
                } else if (r == INTERPRET_RUNTIME_ERROR) {
                    errorFmt(compiler, "Module `%s` not found", path);
                } else {
                    errorFmt(compiler, "Failed to load module `%s`", path);
                }
                compiler->hadError = true;
                break;
            }

            Module* mod = get_module(path);
            if (!mod) {
                errorFmt(compiler, "Module `%s` not found", path);
                break;
            }

            const char* aliasName = node->data.useStmt.alias ?
                                       node->data.useStmt.alias->chars :
                                       mod->name;
            Token t;
            t.start = aliasName;
            t.length = (int)strlen(aliasName);
            t.line = node->line;
            addSymbol(&compiler->symbols, aliasName, t, NULL,
                      compiler->scopeDepth, UINT8_MAX, false, false, true, mod);

            node->valueType = NULL;
            break;
        }

        case AST_TRY: {
            beginScope(compiler);
            Type* strType = getPrimitiveType(TYPE_STRING);
            uint8_t idx = addLocal(compiler, node->data.tryStmt.errorName, strType, true, false);
            node->data.tryStmt.errorIndex = idx;
            typeCheckNode(compiler, node->data.tryStmt.tryBlock);
            if (compiler->hadError) { endScope(compiler); return; }
            typeCheckNode(compiler, node->data.tryStmt.catchBlock);
            endScope(compiler);
            node->valueType = NULL;
            break;
        }

        default:
            error(compiler, "Unsupported AST node type in type checker.");
            break;
    }
}

static void generateCode(Compiler* compiler, ASTNode* node) {
    if (!node || compiler->hadError) {
        return;
    }

    // Record the line number of the node to annotate emitted bytecode
    compiler->currentLine = node->line;

    switch (node->type) {
        case AST_LITERAL: {
            // Debug log to trace AST nodes generating constants
            // fprintf(stderr, "DEBUG: Generating constant from AST node of type: %d\n", node->type);
            if (node->type == AST_LITERAL) {
                // fprintf(stderr, "DEBUG: Literal value: ");
                // printValue(node->data.literal);
                // fprintf(stderr, "\n");
            }
            emitConstant(compiler, node->data.literal);
            break;
        }

        case AST_BINARY: {

            // Generate code for the left operand
            generateCode(compiler, node->left);
            if (compiler->hadError) return;

            // Convert left operand to result type before generating the right
            if (node->data.operation.convertLeft) {
                Type* leftType = node->left->valueType;
                TypeKind resultType = node->valueType->kind;

                switch (resultType) {
                    case TYPE_F64:
                        if (leftType->kind == TYPE_I32)
                            writeOp(compiler, OP_I32_TO_F64);
                        else if (leftType->kind == TYPE_U32)
                            writeOp(compiler, OP_U32_TO_F64);
                        else if (leftType->kind == TYPE_I64)
                            ; /* already i64 -> f64 handled later if needed */
                        else {
                            char msgBuffer[256];
                            const char* leftTypeName = getTypeName(leftType->kind);
                            snprintf(msgBuffer, sizeof(msgBuffer),
                                    "Unsupported left operand conversion for binary operation. Left type: '%s', operation at line %d",
                                    leftTypeName, node->data.operation.operator.line);
                            error(compiler, msgBuffer);
                            return;
                        }
                        break;
                    case TYPE_I64:
                        if (leftType->kind == TYPE_I32)
                            writeOp(compiler, OP_I32_TO_I64);
                        else if (leftType->kind == TYPE_U32)
                            writeOp(compiler, OP_U32_TO_I64);
                        break;
                    case TYPE_STRING:
                        switch (leftType->kind) {
                            case TYPE_I32: writeOp(compiler, OP_I32_TO_STRING); break;
                            case TYPE_U32: writeOp(compiler, OP_U32_TO_STRING); break;
                            case TYPE_F64: writeOp(compiler, OP_F64_TO_STRING); break;
                            case TYPE_BOOL: writeOp(compiler, OP_BOOL_TO_STRING); break;
                            case TYPE_ARRAY: writeOp(compiler, OP_ARRAY_TO_STRING); break;
                            case TYPE_STRUCT: writeOp(compiler, OP_ARRAY_TO_STRING); break;
                            default:
                                error(compiler,
                                      "Unsupported left operand conversion for binary operation.");
                                return;
                        }
                        break;
                    default:
                        error(compiler, "Unsupported result type for binary operation.");
                        return;
                }
            }

            // Generate code for the right operand
            generateCode(compiler, node->right);
            if (compiler->hadError) return;

            // Get operand and result types
            Type* leftType = node->left->valueType;
            Type* rightType = node->right->valueType;
            TypeKind resultType = node->valueType->kind;

            // Convert right operand to result type if needed
            if (node->data.operation.convertRight) {

                switch (resultType) {
                    case TYPE_F64:
                        if (rightType->kind == TYPE_I32)
                            writeOp(compiler, OP_I32_TO_F64);
                        else if (rightType->kind == TYPE_U32)
                            writeOp(compiler, OP_U32_TO_F64);
                        else {
                            error(compiler,
                                  "Unsupported right operand conversion for binary operation.");
                            return;
                        }
                        break;
                    case TYPE_I64:
                        if (rightType->kind == TYPE_I32)
                            writeOp(compiler, OP_I32_TO_I64);
                        else if (rightType->kind == TYPE_U32)
                            writeOp(compiler, OP_U32_TO_I64);
                        break;
                    case TYPE_STRING:
                        switch (rightType->kind) {
                            case TYPE_I32:
                                writeOp(compiler, OP_I32_TO_STRING);
                                break;
                            case TYPE_U32:
                                writeOp(compiler, OP_U32_TO_STRING);
                                break;
                            case TYPE_F64:
                                writeOp(compiler, OP_F64_TO_STRING);
                                break;
                            case TYPE_BOOL:
                                writeOp(compiler, OP_BOOL_TO_STRING);
                                break;
                            case TYPE_ARRAY:
                                writeOp(compiler, OP_ARRAY_TO_STRING);
                                break;
                            case TYPE_STRUCT:
                                writeOp(compiler, OP_ARRAY_TO_STRING);
                                break;
                            default: {
                                char msgBuffer[256];
                                const char* rightTypeName = getTypeName(rightType->kind);
                                snprintf(msgBuffer, sizeof(msgBuffer),
                                    "Unsupported right operand conversion for binary operation. Right type: '%s', operation at line %d",
                                    rightTypeName, node->data.operation.operator.line);
                                error(compiler, msgBuffer);
                                return;
                            }
                        }
                        break;
                    default: {
    const char* leftTypeName = leftType ? getTypeName(leftType->kind) : "(none)";
    const char* rightTypeName = rightType ? getTypeName(rightType->kind) : "(none)";
    char msgBuffer[256];
    snprintf(msgBuffer, sizeof(msgBuffer),
        "unsupported right operand conversion for binary operation: left type '%s', right type '%s', attempted result type '%s'",
        leftTypeName, rightTypeName, getTypeName(resultType));
    char helpBuffer[128];
    snprintf(helpBuffer, sizeof(helpBuffer),
        "try converting the right operand to a compatible type or use explicit string conversion (e.g., str(x))");
    const char* note = "Orus does not support implicit conversion between these types in this operation";
    emitGenericTypeError(compiler, &node->data.operation.operator, msgBuffer, helpBuffer, note);
    return;
                    }
                }
            }


            // Emit the operator instruction
            TokenType operator= node->data.operation.operator.type;

            switch (operator) {
                case TOKEN_PLUS:
                    switch (resultType) {
                        case TYPE_STRING:
                            writeOp(compiler, OP_CONCAT);
                            break;
                        case TYPE_I32:
                            writeOp(compiler, OP_ADD_I32);
                            break;
                        case TYPE_I64:
                            writeOp(compiler, OP_ADD_I64);
                            break;
                        case TYPE_U32:
                            writeOp(compiler, OP_ADD_U32);
                            break;
                        case TYPE_U64:
                            writeOp(compiler, OP_ADD_U64);
                            break;
                        case TYPE_F64:
                            writeOp(compiler, OP_ADD_F64);
                            break;
                        case TYPE_GENERIC:
                            writeOp(compiler, OP_ADD_NUMERIC);
                            break;
                        default:
                            error(compiler,
                                  "Addition not supported for this type.");
                            return;
                    }
                    break;

                case TOKEN_MINUS:
                    switch (resultType) {
                        case TYPE_I32:
                            writeOp(compiler, OP_SUBTRACT_I32);
                            break;
                        case TYPE_I64:
                            writeOp(compiler, OP_SUBTRACT_I64);
                            break;
                       case TYPE_U32:
                           writeOp(compiler, OP_SUBTRACT_U32);
                           break;
                        case TYPE_U64:
                            writeOp(compiler, OP_SUBTRACT_U64);
                            break;
                        case TYPE_F64:
                            writeOp(compiler, OP_SUBTRACT_F64);
                            break;
                        case TYPE_GENERIC:
                            writeOp(compiler, OP_SUBTRACT_NUMERIC);
                            break;
                        default:
                            error(compiler,
                                  "Subtraction not supported for this type.");
                            return;
                    }
                    break;

                case TOKEN_STAR:
                    switch (resultType) {
                        case TYPE_I32:
                            writeOp(compiler, OP_MULTIPLY_I32);
                            break;
                        case TYPE_I64:
                            writeOp(compiler, OP_MULTIPLY_I64);
                            break;
                        case TYPE_U32:
                            writeOp(compiler, OP_MULTIPLY_U32);
                            break;
                        case TYPE_U64:
                            writeOp(compiler, OP_MULTIPLY_U64);
                            break;
                        case TYPE_F64:
                            writeOp(compiler, OP_MULTIPLY_F64);
                            break;
                        case TYPE_GENERIC:
                            writeOp(compiler, OP_MULTIPLY_NUMERIC);
                            break;
                        default:
                            error(
                                compiler,
                                "Multiplication not supported for this type.");
                            return;
                    }
                    break;
                case TOKEN_SLASH:
                    switch (resultType) {
                        case TYPE_I32:
                            writeOp(compiler, OP_DIVIDE_I32);
                            break;
                        case TYPE_I64:
                            writeOp(compiler, OP_DIVIDE_I64);
                            break;
                        case TYPE_U32:
                            writeOp(compiler, OP_DIVIDE_U32);
                            break;
                        case TYPE_U64:
                            writeOp(compiler, OP_DIVIDE_U64);
                            break;
                        case TYPE_F64:
                            writeOp(compiler, OP_DIVIDE_F64);
                            break;
                        case TYPE_GENERIC:
                            writeOp(compiler, OP_DIVIDE_NUMERIC);
                            break;
                        default:
                            error(compiler,
                                  "Division not supported for this type.");
                            return;
                    }
                    break;
                case TOKEN_MODULO:
                    switch (resultType) {
                        case TYPE_I32:
                            writeOp(compiler, OP_MODULO_I32);
                            break;
                        case TYPE_I64:
                            writeOp(compiler, OP_MODULO_I64);
                            break;
                        case TYPE_U32:
                            writeOp(compiler, OP_MODULO_U32);
                            break;
                        case TYPE_U64:
                            writeOp(compiler, OP_MODULO_U64);
                            break;
                        case TYPE_GENERIC:
                            writeOp(compiler, OP_MODULO_NUMERIC);
                            break;
                        default:
                            error(compiler,
                                  "Modulo not supported for this type.");
                            return;
                    }
                    break;

                case TOKEN_BIT_AND:
                    switch (resultType) {
                        case TYPE_I32: writeOp(compiler, OP_BIT_AND_I32); break;
                        case TYPE_I64: writeOp(compiler, OP_BIT_AND_I64); break;
                        case TYPE_U32: writeOp(compiler, OP_BIT_AND_U32); break;
                        default:
                            error(compiler, "Bitwise AND not supported for this type.");
                            return;
                    }
                    break;
                case TOKEN_BIT_OR:
                    switch (resultType) {
                        case TYPE_I32: writeOp(compiler, OP_BIT_OR_I32); break;
                        case TYPE_I64: writeOp(compiler, OP_BIT_OR_I64); break;
                        case TYPE_U32: writeOp(compiler, OP_BIT_OR_U32); break;
                        default:
                            error(compiler, "Bitwise OR not supported for this type.");
                            return;
                    }
                    break;
                case TOKEN_BIT_XOR:
                    switch (resultType) {
                        case TYPE_I32: writeOp(compiler, OP_BIT_XOR_I32); break;
                        case TYPE_I64: writeOp(compiler, OP_BIT_XOR_I64); break;
                        case TYPE_U32: writeOp(compiler, OP_BIT_XOR_U32); break;
                        default:
                            error(compiler, "Bitwise XOR not supported for this type.");
                            return;
                    }
                    break;
                case TOKEN_SHIFT_LEFT:
                    switch (resultType) {
                        case TYPE_I32: writeOp(compiler, OP_SHIFT_LEFT_I32); break;
                        case TYPE_I64: writeOp(compiler, OP_SHIFT_LEFT_I64); break;
                        case TYPE_U32: writeOp(compiler, OP_SHIFT_LEFT_U32); break;
                        default:
                            error(compiler, "Left shift not supported for this type.");
                            return;
                    }
                    break;
                case TOKEN_SHIFT_RIGHT:
                    switch (resultType) {
                        case TYPE_I32: writeOp(compiler, OP_SHIFT_RIGHT_I32); break;
                        case TYPE_I64: writeOp(compiler, OP_SHIFT_RIGHT_I64); break;
                        case TYPE_U32: writeOp(compiler, OP_SHIFT_RIGHT_U32); break;
                        default:
                            error(compiler, "Right shift not supported for this type.");
                            return;
                    }
                    break;

                case TOKEN_LEFT_BRACKET:
                    writeOp(compiler, OP_ARRAY_GET);
                    break;

                // Comparison operators
                case TOKEN_LESS:
                    switch (leftType->kind) {
                        case TYPE_I32:
                            writeOp(compiler, OP_LESS_I32);
                            break;
                        case TYPE_I64:
                            writeOp(compiler, OP_LESS_I64);
                            break;
                        case TYPE_U32:
                            writeOp(compiler, OP_LESS_U32);
                            break;
                        case TYPE_U64:
                            writeOp(compiler, OP_LESS_U64);
                            break;
                        case TYPE_F64:
                            writeOp(compiler, OP_LESS_F64);
                            break;
                        case TYPE_GENERIC:
                            writeOp(compiler, OP_LESS_GENERIC);
                            break;
                        default:
                            error(compiler, "Less than not supported for this type.");
                            return;
                    }
                    break;

                case TOKEN_LESS_EQUAL:
                    switch (leftType->kind) {
                        case TYPE_I32:
                            writeOp(compiler, OP_LESS_EQUAL_I32);
                            break;
                        case TYPE_I64:
                            writeOp(compiler, OP_LESS_EQUAL_I64);
                            break;
                        case TYPE_U32:
                            writeOp(compiler, OP_LESS_EQUAL_U32);
                            break;
                        case TYPE_U64:
                            writeOp(compiler, OP_LESS_EQUAL_U64);
                            break;
                        case TYPE_F64:
                            writeOp(compiler, OP_LESS_EQUAL_F64);
                            break;
                        case TYPE_GENERIC:
                            writeOp(compiler, OP_LESS_EQUAL_GENERIC);
                            break;
                        default:
                            error(compiler, "Less than or equal not supported for this type.");
                            return;
                    }
                    break;

                case TOKEN_GREATER:
                    switch (leftType->kind) {
                        case TYPE_I32:
                            writeOp(compiler, OP_GREATER_I32);
                            break;
                        case TYPE_I64:
                            writeOp(compiler, OP_GREATER_I64);
                            break;
                        case TYPE_U32:
                            writeOp(compiler, OP_GREATER_U32);
                            break;
                        case TYPE_U64:
                            writeOp(compiler, OP_GREATER_U64);
                            break;
                        case TYPE_F64:
                            writeOp(compiler, OP_GREATER_F64);
                            break;
                        case TYPE_GENERIC:
                            writeOp(compiler, OP_GREATER_GENERIC);
                            break;
                        default:
                            error(compiler, "Greater than not supported for this type.");
                            return;
                    }
                    break;

                case TOKEN_GREATER_EQUAL:
                    switch (leftType->kind) {
                        case TYPE_I32:
                            writeOp(compiler, OP_GREATER_EQUAL_I32);
                            break;
                        case TYPE_I64:
                            writeOp(compiler, OP_GREATER_EQUAL_I64);
                            break;
                        case TYPE_U32:
                            writeOp(compiler, OP_GREATER_EQUAL_U32);
                            break;
                        case TYPE_U64:
                            writeOp(compiler, OP_GREATER_EQUAL_U64);
                            break;
                        case TYPE_F64:
                            writeOp(compiler, OP_GREATER_EQUAL_F64);
                            break;
                        case TYPE_GENERIC:
                            writeOp(compiler, OP_GREATER_EQUAL_GENERIC);
                            break;
                        default:
                            error(compiler, "Greater than or equal not supported for this type.");
                            return;
                    }
                    break;

                case TOKEN_EQUAL_EQUAL:
                    writeOp(compiler, OP_EQUAL);
                    break;

                case TOKEN_BANG_EQUAL:
                    writeOp(compiler, OP_NOT_EQUAL);
                    break;

                // Logical operators
                case TOKEN_AND:
                    writeOp(compiler, OP_AND);
                    break;
                    
                case TOKEN_OR:
                    writeOp(compiler, OP_OR);
                    break;

                default:
                    error(compiler, "Unsupported binary operator.");
                    return;
            }
            break;
        }

        case AST_UNARY: {
            generateCode(compiler, node->left);
            if (compiler->hadError) return;

            TypeKind operandType = node->valueType->kind;
            TokenType operator= node->data.operation.operator.type;

            switch (operator) {
                case TOKEN_MINUS:
                    switch (operandType) {
                        case TYPE_I32:
                            writeOp(compiler, OP_NEGATE_I32);
                            break;
                        case TYPE_I64:
                            writeOp(compiler, OP_NEGATE_I64);
                            break;
                        case TYPE_U32:
                            writeOp(compiler, OP_NEGATE_U32);
                            break;
                        case TYPE_U64:
                            writeOp(compiler, OP_NEGATE_U64);
                            break;
                        case TYPE_F64:
                            writeOp(compiler, OP_NEGATE_F64);
                            break;
                        case TYPE_GENERIC:
                            writeOp(compiler, OP_NEGATE_NUMERIC);
                            break;
                        default:
                            error(compiler,
                                  "Negation not supported for this type.");
                            return;
                    }
                    break;
                case TOKEN_NOT:
                    writeOp(compiler, OP_NOT);
                    break;
                case TOKEN_BIT_NOT:
                    switch (operandType) {
                        case TYPE_I32: writeOp(compiler, OP_BIT_NOT_I32); break;
                        case TYPE_I64: writeOp(compiler, OP_BIT_NOT_I64); break;
                        case TYPE_U32: writeOp(compiler, OP_BIT_NOT_U32); break;
                        default:
                            error(compiler, "Bitwise not not supported for this type.");
                            return;
                    }
                    break;
                default:
                    error(compiler, "Unsupported unary operator.");
                    return;
            }
            break;
        }

        case AST_CAST: {
            generateCode(compiler, node->left);
            if (compiler->hadError) return;
            TypeKind from = node->left->valueType ? node->left->valueType->kind : TYPE_I32;
            TypeKind to = node->data.cast.type->kind;
            if (from == to) {
                break;
            }
            if (from == TYPE_I32 && to == TYPE_F64) {
                writeOp(compiler, OP_I32_TO_F64);
            } else if (from == TYPE_U32 && to == TYPE_F64) {
                writeOp(compiler, OP_U32_TO_F64);
            } else if (from == TYPE_I32 && to == TYPE_U32) {
                writeOp(compiler, OP_I32_TO_U32);
            } else if (from == TYPE_U32 && to == TYPE_I32) {
                writeOp(compiler, OP_U32_TO_I32);
            } else if (from == TYPE_I32 && to == TYPE_I64) {
                writeOp(compiler, OP_I32_TO_I64);
            } else if (from == TYPE_U32 && to == TYPE_I64) {
                writeOp(compiler, OP_U32_TO_I64);
            } else if (from == TYPE_I64 && to == TYPE_I32) {
                writeOp(compiler, OP_I64_TO_I32);
            } else if (from == TYPE_I32 && to == TYPE_U64) {
                writeOp(compiler, OP_I32_TO_U64);
            } else if (from == TYPE_U32 && to == TYPE_U64) {
                writeOp(compiler, OP_U32_TO_U64);
            } else if (from == TYPE_U64 && to == TYPE_I32) {
                writeOp(compiler, OP_U64_TO_I32);
            } else if (from == TYPE_U64 && to == TYPE_U32) {
                writeOp(compiler, OP_U64_TO_U32);
            } else if (from == TYPE_U64 && to == TYPE_F64) {
                writeOp(compiler, OP_U64_TO_F64);
            } else if (from == TYPE_F64 && to == TYPE_U64) {
                writeOp(compiler, OP_F64_TO_U64);
            } else if (from == TYPE_I64 && to == TYPE_U64) {
                writeOp(compiler, OP_I64_TO_U64);
            } else if (from == TYPE_U64 && to == TYPE_I64) {
                writeOp(compiler, OP_U64_TO_I64);
            } else if (from == TYPE_I64 && to == TYPE_F64) {
                writeOp(compiler, OP_I64_TO_F64);
            } else if (from == TYPE_F64 && to == TYPE_I64) {
                writeOp(compiler, OP_F64_TO_I64);
            } else if (from == TYPE_I32 && to == TYPE_BOOL) {
                writeOp(compiler, OP_I32_TO_BOOL);
            } else if (from == TYPE_U32 && to == TYPE_BOOL) {
                writeOp(compiler, OP_U32_TO_BOOL);
            } else if (from == TYPE_I64 && to == TYPE_BOOL) {
                writeOp(compiler, OP_I64_TO_BOOL);
            } else if (from == TYPE_U64 && to == TYPE_BOOL) {
                writeOp(compiler, OP_U64_TO_BOOL);
            } else if (from == TYPE_BOOL && to == TYPE_I32) {
                writeOp(compiler, OP_BOOL_TO_I32);
            } else if (from == TYPE_BOOL && to == TYPE_U32) {
                writeOp(compiler, OP_BOOL_TO_U32);
            } else if (from == TYPE_BOOL && to == TYPE_I64) {
                writeOp(compiler, OP_BOOL_TO_I64);
            } else if (from == TYPE_BOOL && to == TYPE_U64) {
                writeOp(compiler, OP_BOOL_TO_U64);
            } else if (from == TYPE_BOOL && to == TYPE_F64) {
                writeOp(compiler, OP_BOOL_TO_F64);
            } else if (from == TYPE_F64 && to == TYPE_BOOL) {
                writeOp(compiler, OP_F64_TO_BOOL);
            } else if (from == TYPE_F64 && to == TYPE_I32) {
                writeOp(compiler, OP_F64_TO_I32);
            } else if (from == TYPE_F64 && to == TYPE_U32) {
                writeOp(compiler, OP_F64_TO_U32);
            } else if (to == TYPE_STRING) {
                switch (from) {
                    case TYPE_I32:
                        writeOp(compiler, OP_I32_TO_STRING);
                        break;
                    case TYPE_U32:
                        writeOp(compiler, OP_U32_TO_STRING);
                        break;
                    case TYPE_I64:
                        writeOp(compiler, OP_I64_TO_STRING);
                        break;
                    case TYPE_U64:
                        writeOp(compiler, OP_U64_TO_STRING);
                        break;
                    case TYPE_F64:
                        writeOp(compiler, OP_F64_TO_STRING);
                        break;
                    case TYPE_BOOL:
                        writeOp(compiler, OP_BOOL_TO_STRING);
                        break;
                    case TYPE_ARRAY:
                    case TYPE_STRUCT:
                        writeOp(compiler, OP_ARRAY_TO_STRING);
                        break;
                    default:
                        break;
                }
            }
            break;
        }

        case AST_VARIABLE: {
            writeOp(compiler, OP_GET_GLOBAL);
            writeOp(compiler, node->data.variable.index);
            break;
        }

        case AST_LET: {
            if (node->data.let.initializer) {
                generateCode(compiler,
                             node->data.let.initializer);  // push value
            } else {
                writeOp(compiler, OP_NIL);  // no initializer → nil
            }

            writeOp(compiler, OP_DEFINE_GLOBAL);
            writeByte(compiler, node->data.let.index);  // correct index
            break;
        }

        case AST_STATIC: {
            if (node->data.staticVar.initializer) {
                generateCode(compiler,
                             node->data.staticVar.initializer);  // push value
            } else {
                writeOp(compiler, OP_NIL);
            }

            writeOp(compiler, OP_DEFINE_GLOBAL);
            writeByte(compiler, node->data.staticVar.index);
            break;
        }

        case AST_CONST: {
            // constants are evaluated at compile time and already stored
            break;
        }

        case AST_PRINT: {
            if (node->data.print.arguments != NULL &&
                node->data.print.format->type == AST_LITERAL &&
                IS_STRING(node->data.print.format->data.literal)) {
                // Constant format string with arguments. Print the prefix before
                // evaluating arguments so side effects occur after it.

                ObjString* fmt = AS_STRING(node->data.print.format->data.literal);
                const char* chars = fmt->chars;
                int length = fmt->length;

                int prefixIndex = -1;
                for (int i = 0; i < length - 1; i++) {
                    if (chars[i] == '{' && chars[i + 1] == '}') { prefixIndex = i; break; }
                }

                bool placeholderAtEnd = prefixIndex >= 0 && prefixIndex + 2 == length;
                bool singleVoidArg = false;
                if (placeholderAtEnd && node->data.print.argCount == 1 &&
                    node->data.print.arguments && node->data.print.arguments->valueType) {
                    TypeKind k = node->data.print.arguments->valueType->kind;
                    singleVoidArg = (k == TYPE_VOID || k == TYPE_NIL);
                }

                if (prefixIndex > 0) {
                    ObjString* prefix = allocateString(chars, prefixIndex);
                    emitConstant(compiler, STRING_VAL(prefix));
                    if (singleVoidArg)
                        writeOp(compiler, OP_PRINT);
                    else
                        writeOp(compiler, OP_PRINT_NO_NL);
                }

                ObjString* rest = allocateString(chars + (prefixIndex >= 0 ? prefixIndex : 0),
                                                length - (prefixIndex >= 0 ? prefixIndex : 0));

                // Push the remaining format string
                emitConstant(compiler, STRING_VAL(rest));

                // Generate arguments after the prefix
                ASTNode* arg = node->data.print.arguments;
                while (arg != NULL) {
                    generateCode(compiler, arg);
                    if (compiler->hadError) return;
                    arg = arg->next;
                }

                emitConstant(compiler, I32_VAL(node->data.print.argCount));

                if (singleVoidArg) {
                    writeOp(compiler, OP_FORMAT_PRINT_NO_NL);
                } else {
                    if (node->data.print.newline)
                        writeOp(compiler, OP_FORMAT_PRINT);
                    else
                        writeOp(compiler, OP_FORMAT_PRINT_NO_NL);
                }
            } else if (node->data.print.arguments != NULL) {
                // Generic formatted print with interpolation

                // 1. Generate code for the format string first
                generateCode(compiler, node->data.print.format);
                if (compiler->hadError) return;

                // 2. Then generate code for each argument (in order)
                ASTNode* arg = node->data.print.arguments;
                while (arg != NULL) {
                    generateCode(compiler, arg);
                    if (compiler->hadError) return;
                    arg = arg->next;
                }

                // 3. Push the argument count as constant
                emitConstant(compiler, I32_VAL(node->data.print.argCount));

                // 4. Emit formatted print instruction
                if (node->data.print.newline)
                    writeOp(compiler, OP_FORMAT_PRINT);
                else
                    writeOp(compiler, OP_FORMAT_PRINT_NO_NL);
            } else {
                // This is a simple print without interpolation
                generateCode(compiler, node->data.print.format);
                if (compiler->hadError) return;

                // Automatically call `to_string` for struct values if available
                if (node->data.print.format->valueType &&
                    node->data.print.format->valueType->kind == TYPE_STRUCT) {
                    const char* structName =
                        node->data.print.format->valueType->info.structure.name->chars;
                    size_t len = strlen(structName);
                    const char* suffix = "_to_string";
                    char* temp = (char*)malloc(len + strlen(suffix) + 1);
                    memcpy(temp, structName, len);
                    memcpy(temp + len, suffix, strlen(suffix) + 1);
                    Symbol* sym = findSymbol(&compiler->symbols, temp);
                    uint8_t callIndex = UINT8_MAX;
                    if (sym) {
                        callIndex = sym->index;
                    } else {
                        for (int si = 0; si < compiler->symbols.count; si++) {
                            Symbol* modSym = &compiler->symbols.symbols[si];
                            if (!modSym->active || !modSym->isModule || !modSym->module) continue;
                            Export* ex = get_export(modSym->module, temp);
                            if (ex) { callIndex = ex->index; break; }
                        }
                    }
                    if (callIndex != UINT8_MAX) {
                        writeOp(compiler, OP_CALL);
                        writeOp(compiler, callIndex);
                        writeOp(compiler, 1);
                    }
                    free(temp);
                }

                if (node->data.print.newline)
                    writeOp(compiler, OP_PRINT);
                else
                    writeOp(compiler, OP_PRINT_NO_NL);
            }
            break;
        }

        case AST_ASSIGNMENT: {
            generateCode(compiler, node->left);
            if (compiler->hadError) return;
            writeOp(compiler, OP_SET_GLOBAL);
            writeOp(compiler, node->data.variable.index);
            // Discard the assigned value to keep the stack balanced
            writeOp(compiler, OP_POP);
            break;
        }

        case AST_ARRAY_SET: {
            generateCode(compiler, node->right);  // array
            if (compiler->hadError) return;
            generateCode(compiler, node->data.arraySet.index);  // index
            if (compiler->hadError) return;
            generateCode(compiler, node->left);  // value
            if (compiler->hadError) return;
            writeOp(compiler, OP_ARRAY_SET);
            break;
        }

        case AST_SLICE: {
            generateCode(compiler, node->left);
            if (compiler->hadError) return;
            if (node->data.slice.start) {
                generateCode(compiler, node->data.slice.start);
            } else {
                emitConstant(compiler, NIL_VAL);
            }
            if (compiler->hadError) return;
            if (node->data.slice.end) {
                generateCode(compiler, node->data.slice.end);
            } else {
                emitConstant(compiler, NIL_VAL);
            }
            if (compiler->hadError) return;
            writeOp(compiler, OP_SLICE);
            break;
        }

        case AST_FIELD_SET: {
            compiler->currentColumn = tokenColumn(compiler, &node->data.fieldSet.fieldName);
            generateCode(compiler, node->right); // object
            if (compiler->hadError) return;
            emitConstant(compiler, I32_VAL(node->data.fieldSet.index));
            generateCode(compiler, node->left); // value
            if (compiler->hadError) return;
            writeOp(compiler, OP_ARRAY_SET);
            break;
        }

        case AST_ARRAY: {
            int count = 0;
            ASTNode* elem = node->data.array.elements;
            while (elem) {
                generateCode(compiler, elem);
                if (compiler->hadError) return;
                count++;
                elem = elem->next;
            }
            writeOp(compiler, OP_MAKE_ARRAY);
            writeOp(compiler, count);
            break;
        }

        case AST_STRUCT_LITERAL: {
            compiler->currentColumn = tokenColumn(compiler, &node->data.structLiteral.name);
            int count = 0;
            ASTNode* val = node->data.structLiteral.values;
            while (val) {
                generateCode(compiler, val);
                if (compiler->hadError) return;
                count++;
                val = val->next;
            }
            writeOp(compiler, OP_MAKE_ARRAY);
            writeOp(compiler, count);
            break;
        }

        case AST_FIELD: {
            compiler->currentColumn = tokenColumn(compiler, &node->data.field.fieldName);
            generateCode(compiler, node->left);
            if (compiler->hadError) return;
            emitConstant(compiler, I32_VAL(node->data.field.index));
            writeOp(compiler, OP_ARRAY_GET);
            break;
        }

        case AST_IF: {

            // Generate code for the condition
            generateCode(compiler, node->data.ifStmt.condition);
            if (compiler->hadError) return;

            // Emit a jump-if-false instruction
            // We'll patch this jump later
            int thenJump = compiler->chunk->count;
            writeOp(compiler, OP_JUMP_IF_FALSE);
            writeChunk(compiler->chunk, 0xFF, 0, 1);  // Placeholder for jump offset
            writeChunk(compiler->chunk, 0xFF, 0, 1);  // Placeholder for jump offset

            // Pop the condition value from the stack
            writeOp(compiler, OP_POP);

            // Generate code for the then branch
            generateCode(compiler, node->data.ifStmt.thenBranch);
            if (compiler->hadError) return;

            // Emit a jump instruction to skip the else branch
            // We'll patch this jump later
            int elseJump = compiler->chunk->count;
            writeOp(compiler, OP_JUMP);
            writeChunk(compiler->chunk, 0xFF, 0, 1);  // Placeholder for jump offset
            writeChunk(compiler->chunk, 0xFF, 0, 1);  // Placeholder for jump offset

            // Patch the then jump
            int thenEnd = compiler->chunk->count;
            compiler->chunk->code[thenJump + 1] = (thenEnd - thenJump - 3) >> 8;
            compiler->chunk->code[thenJump + 2] = (thenEnd - thenJump - 3) & 0xFF;

            // Generate code for elif branches if any
            ASTNode* elifCondition = node->data.ifStmt.elifConditions;
            ASTNode* elifBranch = node->data.ifStmt.elifBranches;
            ObjIntArray* elifJumpsObj = NULL;
            int* elifJumps = NULL;
            int elifCount = 0;

            // Count the number of elif branches
            ASTNode* tempCondition = elifCondition;
            while (tempCondition != NULL) {
                elifCount++;
                tempCondition = tempCondition->next;
            }

            // Allocate memory for elif jumps
            if (elifCount > 0) {
                elifJumpsObj = allocateIntArray(elifCount);
                elifJumps = elifJumpsObj->elements;
            }

            // Generate code for each elif branch
            int elifIndex = 0;
            while (elifCondition != NULL && elifBranch != NULL) {
                // Generate code for the elif condition
                generateCode(compiler, elifCondition);
                if (compiler->hadError) {
                    return;
                }

                // Emit a jump-if-false instruction
                // We'll patch this jump later
                int elifThenJump = compiler->chunk->count;
                writeOp(compiler, OP_JUMP_IF_FALSE);
                writeChunk(compiler->chunk, 0xFF, 0, 1);  // Placeholder for jump offset
                writeChunk(compiler->chunk, 0xFF, 0, 1);  // Placeholder for jump offset

                // Pop the condition value from the stack
                writeOp(compiler, OP_POP);

                // Generate code for the elif branch
                generateCode(compiler, elifBranch);
                if (compiler->hadError) {
                    return;
                }

                // Emit a jump instruction to skip the remaining branches
                // We'll patch this jump later
                elifJumps[elifIndex] = compiler->chunk->count;
                writeOp(compiler, OP_JUMP);
                writeChunk(compiler->chunk, 0xFF, 0, 1);  // Placeholder for jump offset
                writeChunk(compiler->chunk, 0xFF, 0, 1);  // Placeholder for jump offset

                // Patch the elif jump
                int elifEnd = compiler->chunk->count;
                compiler->chunk->code[elifThenJump + 1] = (elifEnd - elifThenJump - 3) >> 8;
                compiler->chunk->code[elifThenJump + 2] = (elifEnd - elifThenJump - 3) & 0xFF;

                // Move to the next elif condition and branch
                elifCondition = elifCondition->next;
                elifBranch = elifBranch->next;
                elifIndex++;
            }

            // Generate code for the else branch if it exists
            if (node->data.ifStmt.elseBranch) {
                generateCode(compiler, node->data.ifStmt.elseBranch);
                if (compiler->hadError) {
                    return;
                }
            }

            // Patch the else jump
            int end = compiler->chunk->count;
            compiler->chunk->code[elseJump + 1] = (end - elseJump - 3) >> 8;
            compiler->chunk->code[elseJump + 2] = (end - elseJump - 3) & 0xFF;

            // Patch all elif jumps
            for (int i = 0; i < elifCount; i++) {
                int elifJump = elifJumps[i];
                compiler->chunk->code[elifJump + 1] = (end - elifJump - 3) >> 8;
                compiler->chunk->code[elifJump + 2] = (end - elifJump - 3) & 0xFF;
            }

            (void)elifJumpsObj; // GC-managed

            break;
        }

        case AST_TERNARY: {
            generateCode(compiler, node->data.ternary.condition);
            if (compiler->hadError) return;

            int elseJump = compiler->chunk->count;
            writeOp(compiler, OP_JUMP_IF_FALSE);
            writeChunk(compiler->chunk, 0xFF, 0, 1);
            writeChunk(compiler->chunk, 0xFF, 0, 1);

            writeOp(compiler, OP_POP);
            generateCode(compiler, node->data.ternary.thenExpr);
            if (compiler->hadError) return;

            int endJump = compiler->chunk->count;
            writeOp(compiler, OP_JUMP);
            writeChunk(compiler->chunk, 0xFF, 0, 1);
            writeChunk(compiler->chunk, 0xFF, 0, 1);

            int elseStart = compiler->chunk->count;
            compiler->chunk->code[elseJump + 1] = (elseStart - elseJump - 3) >> 8;
            compiler->chunk->code[elseJump + 2] = (elseStart - elseJump - 3) & 0xFF;

            writeOp(compiler, OP_POP);
            generateCode(compiler, node->data.ternary.elseExpr);
            if (compiler->hadError) return;

            int end = compiler->chunk->count;
            compiler->chunk->code[endJump + 1] = (end - endJump - 3) >> 8;
            compiler->chunk->code[endJump + 2] = (end - endJump - 3) & 0xFF;
            break;
        }

        case AST_BLOCK: {
            if (node->data.block.scoped) {
                beginScope(compiler);
            }

            // Generate code for each statement in the block
            ASTNode* stmt = node->data.block.statements;
            while (stmt) {
                generateCode(compiler, stmt);
                if (compiler->hadError) {
                    if (node->data.block.scoped) endScope(compiler);
                    return;
                }
                stmt = stmt->next;
            }
            if (node->data.block.scoped) {
                endScope(compiler);
            }
            break;
        }

        case AST_WHILE: {
            // Save the enclosing loop context
            int enclosingLoopStart = compiler->loopStart;
            int enclosingLoopEnd = compiler->loopEnd;
            int enclosingLoopContinue = compiler->loopContinue;
            int enclosingLoopDepth = compiler->loopDepth;

            // Store the current position to jump back to for the loop condition
            compiler->loopStart = compiler->chunk->count;
            compiler->loopDepth++;

            // Generate code for the condition
            generateCode(compiler, node->data.whileStmt.condition);
            if (compiler->hadError) return;

            // Emit a jump-if-false instruction
            // We'll patch this jump later
            int exitJump = compiler->chunk->count;
            writeOp(compiler, OP_JUMP_IF_FALSE);
            writeChunk(compiler->chunk, 0xFF, 0, 1);  // Placeholder for jump offset
            writeChunk(compiler->chunk, 0xFF, 0, 1);  // Placeholder for jump offset

            // Pop the condition value from the stack
            writeOp(compiler, OP_POP);

            // Set the continue position to the start of the loop
            compiler->loopContinue = compiler->loopStart;

            beginScope(compiler);
            // Generate code for the body
            generateCode(compiler, node->data.whileStmt.body);
            if (compiler->hadError) {
                endScope(compiler);
                return;
            }
            endScope(compiler);

            // Emit a loop instruction to jump back to the condition
            writeOp(compiler, OP_LOOP);
            int offset = compiler->chunk->count - compiler->loopStart + 2;
            writeChunk(compiler->chunk, (offset >> 8) & 0xFF, 0, 1);
            writeChunk(compiler->chunk, offset & 0xFF, 0, 1);

            // Patch the exit jump
            int exitDest = compiler->chunk->count;
            compiler->chunk->code[exitJump + 1] = (exitDest - exitJump - 3) >> 8;
            compiler->chunk->code[exitJump + 2] = (exitDest - exitJump - 3) & 0xFF;

            // Set the loop end position
            compiler->loopEnd = exitDest;

            // Patch all break jumps to jump to the current position
            patchBreakJumps(compiler);

            // When the loop exits via the jump-if-false above, the condition
            // value remains on the stack because the OP_POP immediately after
            // the jump is skipped. Emit a pop here so that the stack is
            // balanced on loop exit.
            writeOp(compiler, OP_POP);

            // Restore the enclosing loop context
            compiler->loopStart = enclosingLoopStart;
            compiler->loopEnd = enclosingLoopEnd;
            compiler->loopContinue = enclosingLoopContinue;
            compiler->loopDepth = enclosingLoopDepth;

            break;
        }

        case AST_FOR: {
            emitForLoop(compiler, node);
            break;
        }
        case AST_FUNCTION: {
            beginScope(compiler);
            // Count and collect parameters
            ASTNode* paramList[256];  // Max 256 params
            int paramCount = 0;

            ASTNode* param = node->data.function.parameters;
            while (param != NULL && paramCount < 256) {
                paramList[paramCount++] = param;
                param = param->next;
            }

            // Reserve jump over function body
            int jumpOverFunction = compiler->chunk->count;
            writeOp(compiler, OP_JUMP);
            writeChunk(compiler->chunk, 0xFF, 0, 1);
            writeChunk(compiler->chunk, 0xFF, 0, 1);

            // Record function body start
            int functionStart = compiler->chunk->count;
            // fprintf(stderr, "DEBUG: Function bytecode starts at offset %d\n",
            //         functionStart);

            // Bind parameters to globals
            for (int i = paramCount - 1; i >= 0; i--) {
                writeOp(compiler, OP_SET_GLOBAL);
                writeOp(compiler, paramList[i]->data.let.index);
                // Pop argument after storing
                writeOp(compiler, OP_POP);
            }

            // Emit body and return
            generateCode(compiler, node->data.function.body);
            if (node->data.function.returnType &&
                node->data.function.returnType->kind != TYPE_VOID) {
                writeOp(compiler, OP_NIL);
            }
            writeOp(compiler, OP_RETURN);

            // Patch jump over function
            int afterFunction = compiler->chunk->count;
            compiler->chunk->code[jumpOverFunction + 1] =
                (afterFunction - jumpOverFunction - 3) >> 8;
            compiler->chunk->code[jumpOverFunction + 2] =
                (afterFunction - jumpOverFunction - 3) & 0xFF;

            // Create function entry and store its index in the global variable
            if (vm.functionCount >= UINT8_COUNT) {
                error(compiler, "Too many functions defined.");
                return;
            }
            uint8_t funcIndex = vm.functionCount++;
            vm.functions[funcIndex].start = functionStart;
            vm.functions[funcIndex].arity = (uint8_t)paramCount;
            vm.functions[funcIndex].chunk = compiler->chunk;

            // Store function index in globals for lookup at runtime
            vm.globals[node->data.function.index] = I32_VAL(funcIndex);

            endScope(compiler);
            break;
        }
        case AST_CALL: {
            compiler->currentColumn = tokenColumn(compiler, &node->data.call.name);
            // Built-in implementations using native registry
            if (node->data.call.nativeIndex != -1) {
                ASTNode* arg = node->data.call.arguments;
                while (arg) {
                    generateCode(compiler, arg);
                    if (compiler->hadError) return;
                    arg = arg->next;
                }
                writeOp(compiler, OP_CALL_NATIVE);
                writeOp(compiler, (uint8_t)node->data.call.nativeIndex);
                writeOp(compiler, (uint8_t)node->data.call.argCount);
                break;
            }

            // Generate code for each argument in source order
            int argCount = 0;
            ASTNode* arg = node->data.call.arguments;

            ASTNode* args[256];
            while (arg != NULL) {
                args[argCount++] = arg;
                arg = arg->next;
            }

            for (int i = 0; i < argCount; i++) {
                generateCode(compiler, args[i]);
                if (compiler->hadError) return;

                if (node->data.call.convertArgs[i]) {
                    /* conversions not implemented */
                }
            }

            writeOp(compiler, OP_CALL);
            writeOp(compiler, node->data.call.index);
            writeOp(compiler, argCount);

            break;
        }

        case AST_RETURN: {
            // Generate code for the return value if present
            if (node->data.returnStmt.value != NULL) {
                generateCode(compiler, node->data.returnStmt.value);
                if (compiler->hadError) return;
            }

            // Return from the function
            writeOp(compiler, OP_RETURN);

            break;
        }

        case AST_BREAK: {
            if (compiler->loopDepth == 0) {
                error(compiler, "Cannot use 'break' outside of a loop.");
                return;
            }

            int jumpPos = compiler->chunk->count;
            writeOp(compiler, OP_JUMP);
            writeChunk(compiler->chunk, 0xFF, 0, 1);
            writeChunk(compiler->chunk, 0xFF, 0, 1);
            addBreakJump(compiler, jumpPos);
            break;
        }

        case AST_CONTINUE: {
            if (compiler->loopDepth == 0) {
                error(compiler, "Cannot use 'continue' outside of a loop.");
                return;
            }

            bool isForLoop = compiler->loopContinue != compiler->loopStart;

            if (compiler->loopContinue < 0 && isForLoop) {
                // For-loop continue before increment section is emitted.
                int jumpPos = compiler->chunk->count;
                writeOp(compiler, OP_JUMP);
                writeChunk(compiler->chunk, 0xFF, 0, 1);
                writeChunk(compiler->chunk, 0xFF, 0, 1);
                addContinueJump(compiler, jumpPos);
            } else {
                if (!isForLoop) {
                    // While loops need to pop the condition value
                    writeOp(compiler, OP_POP);
                }

                writeOp(compiler, OP_LOOP);
                int offset = compiler->chunk->count - compiler->loopContinue + 2;
                writeChunk(compiler->chunk, (offset >> 8) & 0xFF, 0, 1);
                writeChunk(compiler->chunk, offset & 0xFF, 0, 1);
            }

            break;
        }

        case AST_TRY: {
            beginScope(compiler);
            uint8_t index = node->data.tryStmt.errorIndex;
            int setup = compiler->chunk->count;
            writeOp(compiler, OP_SETUP_EXCEPT);
            writeChunk(compiler->chunk, 0xFF, 0, 1);
            writeChunk(compiler->chunk, 0xFF, 0, 1);
            writeOp(compiler, index);

            generateCode(compiler, node->data.tryStmt.tryBlock);
            if ( compiler->hadError) { endScope(compiler); return; }

            writeOp(compiler, OP_POP_EXCEPT);
            int jumpOver = compiler->chunk->count;
            writeOp(compiler, OP_JUMP);
            writeChunk(compiler->chunk, 0xFF, 0, 1);
            writeChunk(compiler->chunk, 0xFF, 0, 1);

            int handler = compiler->chunk->count;
            compiler->chunk->code[setup + 1] = (handler - setup - 4) >> 8;
            compiler->chunk->code[setup + 2] = (handler - setup - 4) & 0xFF;

            generateCode(compiler, node->data.tryStmt.catchBlock);
            if (compiler->hadError) { endScope(compiler); return; }

            int end = compiler->chunk->count;
            compiler->chunk->code[jumpOver + 1] = (end - jumpOver - 3) >> 8;
            compiler->chunk->code[jumpOver + 2] = (end - jumpOver - 3) & 0xFF;

            endScope(compiler);
            break;
        }

        case AST_IMPORT: {
            // Emit an import instruction with module path constant
            int constant = makeConstant(compiler, node->data.importStmt.path);
            writeOp(compiler, OP_IMPORT);
            writeOp(compiler, (uint8_t)constant);
            break;
        }
        case AST_USE: {
            int constant = makeConstant(compiler, node->data.useStmt.path);
            writeOp(compiler, OP_IMPORT);
            writeOp(compiler, (uint8_t)constant);
            break;
        }

        default:
            error(compiler, "Unsupported AST node type in code generator.");
            break;
    }
}

static void emitForLoop(Compiler* compiler, ASTNode* node) {
    beginScope(compiler);
    // Save the enclosing loop context
    int enclosingLoopStart = compiler->loopStart;
    int enclosingLoopEnd = compiler->loopEnd;
    int enclosingLoopContinue = compiler->loopContinue;
    int enclosingLoopDepth = compiler->loopDepth;
    
    // Generate code for the range start expression and store it in the iterator variable
    generateCode(compiler, node->data.forStmt.startExpr);
    if (compiler->hadError) return;

    // Define and initialize the iterator variable
    writeOp(compiler, OP_DEFINE_GLOBAL);
    writeOp(compiler, node->data.forStmt.iteratorIndex);

    // Store the current position to jump back to for the loop condition
    int loopStart = compiler->chunk->count;
    compiler->loopStart = loopStart;
    compiler->loopDepth++;
    
    // Get the iterator value for comparison
    writeOp(compiler, OP_GET_GLOBAL);
    writeOp(compiler, node->data.forStmt.iteratorIndex);
    
    // Get the end value for comparison
    generateCode(compiler, node->data.forStmt.endExpr);
    if (compiler->hadError) return;

    // Compare the iterator with the end value
    Type* iterType = node->data.forStmt.startExpr->valueType;
    if (iterType->kind == TYPE_I32) {
        writeOp(compiler, OP_LESS_I32);
    } else if (iterType->kind == TYPE_U32) {
        writeOp(compiler, OP_LESS_U32);
    } else {
        error(compiler, "Unsupported iterator type for for loop.");
        return;
    }

    // Emit a jump-if-false instruction to exit the loop when condition is false
    int exitJump = compiler->chunk->count;
    writeOp(compiler, OP_JUMP_IF_FALSE);
    writeChunk(compiler->chunk, 0xFF, 0, 1);  // Placeholder for jump offset
    writeChunk(compiler->chunk, 0xFF, 0, 1);  // Placeholder for jump offset

    // Pop the condition value from the stack
    writeOp(compiler, OP_POP);

    // Generate code for the body
    generateCode(compiler, node->data.forStmt.body);
    if (compiler->hadError) return;

    // Store the current position where we're about to emit the increment code
    // This is where continue statements will jump to
    compiler->loopContinue = compiler->chunk->count;
    patchContinueJumps(compiler);

    // After the body, increment the iterator
    // Get the current iterator value
    writeOp(compiler, OP_GET_GLOBAL);
    writeOp(compiler, node->data.forStmt.iteratorIndex);

    // Add the step value
    if (node->data.forStmt.stepExpr) {
        generateCode(compiler, node->data.forStmt.stepExpr);
        if (compiler->hadError) return;
    } else {
        // Default step value is 1
        if (iterType->kind == TYPE_I32) {
            emitConstant(compiler, I32_VAL(1));
        } else if (iterType->kind == TYPE_U32) {
            emitConstant(compiler, U32_VAL(1));
        }
    }

    // Add the step to the iterator
    if (iterType->kind == TYPE_I32) {
        writeOp(compiler, OP_ADD_I32);
    } else if (iterType->kind == TYPE_U32) {
        writeOp(compiler, OP_ADD_U32);
    }

    // Store the incremented value back in the iterator variable
    writeOp(compiler, OP_SET_GLOBAL);
    writeOp(compiler, node->data.forStmt.iteratorIndex);
    
    // Pop the value from the stack after SET_GLOBAL (important for stack cleanliness!)
    writeOp(compiler, OP_POP);

    // Jump back to the condition check
    writeOp(compiler, OP_LOOP);
    int offset = compiler->chunk->count - loopStart + 2;
            writeChunk(compiler->chunk, (offset >> 8) & 0xFF, 0, 1);
            writeChunk(compiler->chunk, offset & 0xFF, 0, 1);

    // Patch the exit jump
    int exitDest = compiler->chunk->count;
    compiler->chunk->code[exitJump + 1] = (exitDest - exitJump - 3) >> 8;
    compiler->chunk->code[exitJump + 2] = (exitDest - exitJump - 3) & 0xFF;
    
    // Set the loop end position to the destination of the exit jump
    compiler->loopEnd = exitDest;
    
    // Patch all break jumps to jump to the current position
    patchBreakJumps(compiler);

    // Like while loops, the condition value remains on the stack when the loop
    // exits via the jump-if-false above because the OP_POP directly after the
    // jump is skipped. Emit a pop here to keep the stack balanced on exit.
    writeOp(compiler, OP_POP);

    endScope(compiler);

    // Restore the enclosing loop context
    compiler->loopStart = enclosingLoopStart;
    compiler->loopEnd = enclosingLoopEnd;
    compiler->loopContinue = enclosingLoopContinue;
    compiler->loopDepth = enclosingLoopDepth;
}

uint8_t defineVariable(Compiler* compiler, Token name, Type* type) {
    return addLocal(compiler, name, type, false, false);
}

uint8_t addLocal(Compiler* compiler, Token name, Type* type, bool isMutable, bool isConst) {
    char tempName[name.length + 1];
    memcpy(tempName, name.start, name.length);
    tempName[name.length] = '\0';
    Symbol* existing = findSymbol(&compiler->symbols, tempName);
    if (existing) {
        if (existing->isConst) {
            emitRedeclarationError(compiler, &name, tempName);
            return UINT8_MAX;
        }
        if (existing->scope == compiler->scopeDepth) {
            emitRedeclarationError(compiler, &name, tempName);
            return UINT8_MAX;
        }
    }

    if (vm.variableCount >= UINT8_COUNT) {
        error(compiler, "Too many variables.");
        return 0;
    }
    uint8_t index = vm.variableCount++;
    ObjString* nameObj = allocateString(name.start, name.length);
    if (nameObj == NULL) {
        error(compiler, "Memory allocation failed for variable name.");
        return 0;
    }
    vm.variableNames[index].name = nameObj;

    vm.variableNames[index].length = name.length;
    variableTypes[index] = type;  // Should be getPrimitiveType result
    vm.globalTypes[index] = type;
    vm.globals[index] = NIL_VAL;
    vm.publicGlobals[index] = false;

    addSymbol(&compiler->symbols, nameObj->chars, name, type,
              compiler->scopeDepth, index, isMutable, isConst, false, NULL);

    return index;
}

uint8_t resolveVariable(Compiler* compiler, Token name) {
    char tempName[name.length + 1];
    memcpy(tempName, name.start, name.length);
    tempName[name.length] = '\0';
    Symbol* sym = findSymbol(&compiler->symbols, tempName);
    if (sym) return sym->index;
    return UINT8_MAX;  // Not found
}

// Add a break jump to the array
static void addBreakJump(Compiler* compiler, int jumpPos) {
    if (compiler->breakJumps == NULL) {
        compiler->breakJumpCapacity = 8;
        compiler->breakJumps = allocateIntArray(compiler->breakJumpCapacity);
    } else if (compiler->breakJumpCount >= compiler->breakJumpCapacity) {
        int oldCapacity = compiler->breakJumpCapacity;
        compiler->breakJumpCapacity = oldCapacity * 2;
        compiler->breakJumps->elements =
            realloc(compiler->breakJumps->elements,
                    sizeof(int) * compiler->breakJumpCapacity);
        compiler->breakJumps->length = compiler->breakJumpCapacity;
    }
    compiler->breakJumps->elements[compiler->breakJumpCount++] = jumpPos;
}

// Add a continue jump to the array
static void addContinueJump(Compiler* compiler, int jumpPos) {
    if (compiler->continueJumps == NULL) {
        compiler->continueJumpCapacity = 8;
        compiler->continueJumps = allocateIntArray(compiler->continueJumpCapacity);
    } else if (compiler->continueJumpCount >= compiler->continueJumpCapacity) {
        int oldCapacity = compiler->continueJumpCapacity;
        compiler->continueJumpCapacity = oldCapacity * 2;
        compiler->continueJumps->elements =
            realloc(compiler->continueJumps->elements,
                    sizeof(int) * compiler->continueJumpCapacity);
        compiler->continueJumps->length = compiler->continueJumpCapacity;
    }
    compiler->continueJumps->elements[compiler->continueJumpCount++] = jumpPos;
}

// Patch all continue jumps to jump to the loopContinue position
static void patchContinueJumps(Compiler* compiler) {
    int continueDest = compiler->loopContinue;
    for (int i = 0; i < compiler->continueJumpCount; i++) {
        int jumpPos = compiler->continueJumps->elements[i];
        int offset = continueDest - jumpPos - 3;
        compiler->chunk->code[jumpPos + 1] = (offset >> 8) & 0xFF;
        compiler->chunk->code[jumpPos + 2] = offset & 0xFF;
    }
    compiler->continueJumpCount = 0;
}

// Patch all break jumps to jump to the current position
static void patchBreakJumps(Compiler* compiler) {
    int breakDest = compiler->chunk->count;

    // Patch all break jumps to jump to the current position
    for (int i = 0; i < compiler->breakJumpCount; i++) {
        int jumpPos = compiler->breakJumps->elements[i];
        int offset = breakDest - jumpPos - 3;
        compiler->chunk->code[jumpPos + 1] = (offset >> 8) & 0xFF;
        compiler->chunk->code[jumpPos + 2] = offset & 0xFF;
    }

    // Reset the break jumps array
    compiler->breakJumpCount = 0;
}

// Perform a prepass over the AST to record all function declarations so
// they can be referenced before their definitions.
static void predeclareFunction(Compiler* compiler, ASTNode* node) {
    char tempName[node->data.function.name.length + 1];
    memcpy(tempName, node->data.function.name.start, node->data.function.name.length);
    tempName[node->data.function.name.length] = '\0';
    Symbol* existing = findSymbol(&compiler->symbols, tempName);
    uint8_t index;
    if (existing && existing->scope == compiler->scopeDepth && node->data.function.implType) {
        const char* structName = node->data.function.implType->info.structure.name->chars;
        size_t structLen = strlen(structName);
        size_t funcLen = node->data.function.name.length;
        char* temp = (char*)malloc(structLen + 1 + funcLen + 1);
        memcpy(temp, structName, structLen);
        temp[structLen] = '_';
        memcpy(temp + structLen + 1, node->data.function.name.start, funcLen);
        temp[structLen + 1 + funcLen] = '\0';

        ObjString* fullStr = allocateString(temp, structLen + 1 + funcLen);
        free(temp);

        Token newTok = node->data.function.name;
        newTok.start = fullStr->chars;
        newTok.length = structLen + 1 + funcLen;
        node->data.function.name = newTok;
        node->data.function.mangledName = fullStr;
        index = defineVariable(compiler, newTok, node->data.function.returnType);
    } else {
        index = defineVariable(compiler, node->data.function.name, node->data.function.returnType);
    }
    node->data.function.index = index;
    vm.publicGlobals[index] = node->data.function.isPublic;
    vm.functionDecls[index] = node;

    int pcount = 0;
    ASTNode* p = node->data.function.parameters;
    while (p) { pcount++; p = p->next; }
    Type** paramTypes = NULL;
    if (pcount > 0) {
        paramTypes = (Type**)malloc(sizeof(Type*) * pcount);
        p = node->data.function.parameters;
        for (int i = 0; i < pcount; i++) {
            paramTypes[i] = p->data.let.type;
            p = p->next;
        }
    }
    Type* funcType = createFunctionType(node->data.function.returnType,
                                       paramTypes, pcount);
    variableTypes[index] = funcType;
    vm.globalTypes[index] = funcType;
}

static void recordFunctionDeclarations(ASTNode* ast, Compiler* compiler) {
    ASTNode* current = ast;
    while (current) {
        if (current->type == AST_FUNCTION) {
            predeclareFunction(compiler, current);
        } else if (current->type == AST_BLOCK && !current->data.block.scoped) {
            recordFunctionDeclarations(current->data.block.statements, compiler);
        }
        current = current->next;
    }
}

void initCompiler(Compiler* compiler, Chunk* chunk,
                  const char* filePath, const char* sourceCode) {
    compiler->loopStart = -1;
    compiler->loopEnd = -1;
    compiler->loopContinue = -1;
    compiler->loopDepth = 0;

    // Initialize break jumps array
    compiler->breakJumps = NULL;
    compiler->breakJumpCount = 0;
    compiler->breakJumpCapacity = 0;

    // Initialize continue jumps array
    compiler->continueJumps = NULL;
    compiler->continueJumpCount = 0;
    compiler->continueJumpCapacity = 0;

    initSymbolTable(&compiler->symbols);
    compiler->scopeDepth = 0;
    compiler->chunk = chunk;
    compiler->hadError = false;
    compiler->panicMode = false;

    compiler->filePath = filePath;
    compiler->sourceCode = sourceCode;
    compiler->currentLine = 0;
    compiler->currentColumn = 1;
    compiler->currentReturnType = NULL;
    compiler->currentFunctionHasGenerics = false;
    compiler->genericNames = NULL;
    compiler->genericConstraints = NULL;
    compiler->genericCount = 0;

    // Count lines in sourceCode and record start pointers for each line
    if (sourceCode) {
        int lines = 1;
        const char* p = sourceCode;
        while (*p) {
            if (*p == '\n') lines++;
            p++;
        }
        compiler->lineCount = lines;
        compiler->lineStarts = malloc(sizeof(const char*) * lines);
        compiler->lineStarts[0] = sourceCode;
        p = sourceCode;
        int line = 1;
        while (*p && line < lines) {
            if (*p == '\n') compiler->lineStarts[line++] = p + 1;
            p++;
        }
    } else {
        compiler->lineStarts = NULL;
        compiler->lineCount = 0;
    }
}

// Free resources used by the compiler
static void freeCompiler(Compiler* compiler) {
    // Allow GC to reclaim jump arrays
    compiler->breakJumps = NULL;
    compiler->breakJumpCount = 0;
    compiler->breakJumpCapacity = 0;

    compiler->continueJumps = NULL;
    compiler->continueJumpCount = 0;
    compiler->continueJumpCapacity = 0;

    freeSymbolTable(&compiler->symbols);

    compiler->genericNames = NULL;
    compiler->genericConstraints = NULL;
    compiler->genericCount = 0;

    if (compiler->lineStarts) {
        free((void*)compiler->lineStarts);
        compiler->lineStarts = NULL;
    }
}

bool compile(ASTNode* ast, Compiler* compiler, bool requireMain) {
    initTypeSystem();
    recordFunctionDeclarations(ast, compiler);
    ASTNode* current = ast;
    // Removed unused index variable
    while (current) {
        typeCheckNode(compiler, current);
        if (!compiler->hadError) {
            generateCode(compiler, current);
        }
        current = current->next;
    }

    // Automatically invoke `main` if it exists or report an error
    Token mainTok;
    mainTok.type = TOKEN_IDENTIFIER;
    mainTok.start = "main";
    mainTok.length = 4;
    mainTok.line = 0;
    uint8_t mainIndex = resolveVariable(compiler, mainTok);

    if (mainIndex != UINT8_MAX) {
        writeOp(compiler, OP_CALL);
        writeOp(compiler, mainIndex);
        writeOp(compiler, 0); // no arguments
        Type* mainType = variableTypes[mainIndex];
        if (!mainType || mainType->kind != TYPE_FUNCTION ||
            !mainType->info.function.returnType ||
            mainType->info.function.returnType->kind != TYPE_VOID) {
            writeOp(compiler, OP_POP); // discard return value
        }
    } else if (requireMain) {
        error(compiler, "No 'main' function defined.");
    }

    writeOp(compiler, OP_RETURN);
    
    if (vm.trace) {
#ifdef DEBUG_TRACE_EXECUTION
        disassembleChunk(compiler->chunk, "code");
#endif
    }
    
    freeCompiler(compiler);
    return !compiler->hadError;
}<|MERGE_RESOLUTION|>--- conflicted
+++ resolved
@@ -462,7 +462,10 @@
                 case TOKEN_MINUS:
                 case TOKEN_STAR:
                 case TOKEN_SLASH: {
-<<<<<<< HEAD
+                    if ((typesEqual(leftType, rightType) && leftType->kind == TYPE_GENERIC) ||
+                        (typesEqual(leftType, rightType) &&
+                         (leftType->kind == TYPE_I32 || leftType->kind == TYPE_I64 ||
+                          leftType->kind == TYPE_U32 || leftType->kind == TYPE_F64))) {
                     if ((leftType->kind == TYPE_GENERIC &&
                          findConstraint(compiler, leftType->info.generic.name) != CONSTRAINT_NUMERIC) ||
                         (rightType->kind == TYPE_GENERIC &&
@@ -484,12 +487,6 @@
                     if (typesEqual(leftType, rightType) &&
                         (leftType->kind == TYPE_I32 || leftType->kind == TYPE_I64 ||
                          leftType->kind == TYPE_U32 || leftType->kind == TYPE_F64)) {
-=======
-                    if ((typesEqual(leftType, rightType) && leftType->kind == TYPE_GENERIC) ||
-                        (typesEqual(leftType, rightType) &&
-                         (leftType->kind == TYPE_I32 || leftType->kind == TYPE_I64 ||
-                          leftType->kind == TYPE_U32 || leftType->kind == TYPE_F64))) {
->>>>>>> 7fa6b649
                         node->valueType = leftType;
                         node->data.operation.convertLeft = false;
                         node->data.operation.convertRight = false;
@@ -632,6 +629,8 @@
                     if (operandType->kind != TYPE_I32 &&
                         operandType->kind != TYPE_I64 &&
                         operandType->kind != TYPE_U32 &&
+                        operandType->kind != TYPE_F64 &&
+                        operandType->kind != TYPE_GENERIC) {
                         operandType->kind != TYPE_F64 &&
                         operandType->kind != TYPE_GENERIC) {
                         error(compiler,
