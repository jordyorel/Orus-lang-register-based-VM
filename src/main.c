#include <stdio.h>
#include <stdlib.h>
#include <string.h>

#include "../include/chunk.h"
#include "../include/common.h"
#include "../include/compiler.h"
#include "../include/debug.h"
#include "../include/parser.h"
#include "../include/file_utils.h"
#include "../include/vm.h"
#include "../include/reg_ir.h"
#include "../include/reg_vm.h"
#include "../include/modules.h"
#include "../include/builtin_stdlib.h"
#include "../include/error.h"
#include "../include/string_utils.h"
#include "../include/version.h"
#include <limits.h>
#include <unistd.h>
#include <dirent.h>
#include <sys/stat.h>
extern VM vm;

static void deriveRuntimeHelp(const char* message,
                              char** helpOut,
                              const char** noteOut) {
    *helpOut = NULL;
    *noteOut = NULL;

    if (strstr(message, "string interpolation")) {
        *helpOut = strdup("ensure the number of '{}' placeholders matches the number of arguments");
        *noteOut = "each '{}' in the format string corresponds to one argument provided after the format string";
    } else if (strstr(message, "Stack underflow")) {
        *helpOut = strdup("check that every operator has enough input values");
        *noteOut = "this usually means a value was not pushed before the operation";
    } else if (strstr(message, "Operand must") || strstr(message, "Operands must")) {
        *helpOut = strdup("verify the value types or use explicit casts like 'as i32'");
        *noteOut = "the operation expected a different type";
    } else if (strstr(message, "Module") && strstr(message, "not found")) {
        *helpOut = strdup("check the module path or adjust the ORUS_STD_PATH environment variable");
        const char* baseNote = "imports are resolved relative to the current file or the standard library path";
        const char* suggestion = NULL;
        const char* start = strchr(message, '`');
        const char* end = start ? strchr(start + 1, '`') : NULL;
        char modName[64];
        if (start && end && end - start - 1 < (int)sizeof(modName)) {
            int len = (int)(end - start - 1);
            memcpy(modName, start + 1, len);
            modName[len] = '\0';
            int bestDist = 4;
            for (int i = 0; i < vm.moduleCount; i++) {
                if (vm.loadedModules[i]) {
                    const char* cand = vm.loadedModules[i]->chars;
                    int dist = levenshteinDistance(modName, cand);
                    if (dist < bestDist) { bestDist = dist; suggestion = cand; }
                }
            }
        }
        if (suggestion) {
            char buf[128];
            snprintf(buf, sizeof(buf), "%s. Did you mean `%s`?", baseNote, suggestion);
            *noteOut = strdup(buf);
        } else {
            *noteOut = baseNote;
        }
    } else if (strstr(message, "Import cycle")) {
        *helpOut = strdup("restructure your modules to remove circular dependencies");
        *noteOut = "module A importing B while B imports A causes an import cycle";
    } else if (strstr(message, "already executed")) {
        *helpOut = strdup("import each module only once or use 'use' for reexports");
        *noteOut = "module code runs only on its first import";
    }

    if (!*helpOut) {
        *helpOut = strdup("refer to the runtime error message for more details");
    }
    if (!*noteOut) {
        *noteOut = "a runtime error occurred";
    }
}

static void printError(ObjError* err) {
    Diagnostic diag;
    memset(&diag, 0, sizeof(Diagnostic));
    diag.code = (ErrorCode)err->type;
    diag.text.message = err->message->chars;
    diag.primarySpan.filePath = err->location.file ? err->location.file : "<runtime>";
    diag.primarySpan.line = err->location.line;
    diag.primarySpan.column = err->location.column;
    diag.primarySpan.length = 1;

    char* help = NULL;
    const char* note = NULL;
    deriveRuntimeHelp(err->message->chars, &help, &note);

    diag.text.help = help;
    diag.text.notes = (char**)&note;
    diag.text.noteCount = 1;

    emitDiagnostic(&diag);

    if (help) free(help);
}

extern VM vm;

static void repl() {
    char buffer[4096]; // Larger buffer for multiline input
    char line[1024];
    vm.filePath = "<repl>";
    for (;;) {
        printf("> ");
        fflush(stdout);

        // Handle EOF (Ctrl+D) or errors in input
        if (!fgets(line, sizeof(line), stdin)) {
            printf("\n");
            break;
        }

        // Skip empty lines or lines with just whitespace
        bool isEmpty = true;
        for (int i = 0; line[i] != '\0' && i < sizeof(line); i++) {
            if (line[i] != ' ' && line[i] != '\t' && line[i] != '\n' && line[i] != '\r') {
                isEmpty = false;
                break;
            }
        }
        if (isEmpty) continue;
        
        // Copy line to buffer for processing
        strcpy(buffer, line);

        // Process the input
        ASTNode* ast;
        if (!parse(buffer, "<repl>", &ast)) {
            printf("Parsing failed.\n");
            fflush(stdout);
            continue;
        }

        // Check if this is a print statement or other statement that doesn't need result echoing
        bool isPrintStmt = false;
        if (ast && ast->type == AST_PRINT) {
            isPrintStmt = true;
        }

        Chunk chunk;
        initChunk(&chunk);
        Compiler compiler;
        initCompiler(&compiler, &chunk, "<repl>", buffer);
        vm.astRoot = ast;
        if (!compile(ast, &compiler, false)) {
            printf("Compilation failed.\n");
            vm.astRoot = NULL;
            freeChunk(&chunk);
            fflush(stdout);
            continue;
        }
        vm.astRoot = NULL;

        InterpretResult result = runChunk(&chunk);
        if (result == INTERPRET_COMPILE_ERROR) {
            printf("Compile error.\n");
        } else if (result == INTERPRET_RUNTIME_ERROR) {
            if (IS_ERROR(vm.lastError)) {
                printError(AS_ERROR(vm.lastError));
            } else {
                printf("Runtime error.\n");
            }
        } else if (!isPrintStmt && vm.stackTop > vm.stack &&
                   !IS_NIL(*(vm.stackTop - 1))) {
            // Print the result of the expression if there's a value on the stack
            // that isn't nil and it's not a print statement (which already outputs its value)
            printValue(*(vm.stackTop - 1));  // Print the top value on the stack
            printf("\n");
        }

        freeChunk(&chunk);
        vm.stackTop = vm.stack;  // Reset stack after execution
        fflush(stdout);
    }
}


static void runFile(const char* path) {
    char* source = readFile(path);
    if (source == NULL) {
        // readFile already prints an error message when it fails
        exit(65);
    }
    ASTNode* ast;
    if (!parse(source, path, &ast)) {
        fprintf(stderr, "Parsing failed for \"%s\".\n", path);
        free(source);
        exit(65);
    }
    InterpretResult result = INTERPRET_OK;
<<<<<<< HEAD
    if (useRegVM) {
        RegisterChunk rchunk;
        initRegisterChunk(&rchunk);
        vm.filePath = path;
        vm.astRoot = ast;
        if (!compileToRegister(ast, &rchunk, path, source, true)) {
            fprintf(stderr, "Compilation failed for \"%s\".\n", path);
            vm.astRoot = NULL;
            freeRegisterChunk(&rchunk);
            free(source);
            exit(65);
        }
        vm.astRoot = NULL;
        RegisterVM rvm;
        initRegisterVM(&rvm, &rchunk);
        (void)runRegisterVM(&rvm);
        freeRegisterVM(&rvm);
        freeRegisterChunk(&rchunk);
=======
    if (vm.useRegisterVM) {
        freeRegisterChunk(&vm.regChunk);
        initRegisterChunk(&vm.regChunk);
        chunkToRegisterIR(&chunk, &vm.regChunk);
        initRegisterVM(&vm.regVM, &vm.regChunk);
        (void)runRegisterVM(&vm.regVM);
>>>>>>> cefca01d
    } else {
        Chunk chunk;
        initChunk(&chunk);
        Compiler compiler;
        initCompiler(&compiler, &chunk, path, source);
        vm.filePath = path;
        vm.astRoot = ast;
        if (!compile(ast, &compiler, true)) {
            fprintf(stderr, "Compilation failed for \"%s\".\n", path);
            vm.astRoot = NULL;
            freeChunk(&chunk);
            free(source);
            exit(65);
        }
        vm.astRoot = NULL;
        result = runChunk(&chunk);
        freeChunk(&chunk);  // Free chunk after execution
    }
    
    free(source);
    vm.filePath = NULL;
    if (result == INTERPRET_RUNTIME_ERROR) {
        fprintf(stderr, "Runtime error in \"%s\".\n", path);
        if (IS_ERROR(vm.lastError)) {
            printError(AS_ERROR(vm.lastError));
        }
        exit(70);
    }
}

static bool file_has_main(const char* path) {
    char* source = readFile(path);
    if (!source) return false;

    ASTNode* ast;
    bool ok = parse(source, path, &ast);
    bool found = false;
    if (ok && ast) {
        for (ASTNode* node = ast; node; node = node->next) {
            if (node->type == AST_FUNCTION &&
                node->data.function.name.length == 4 &&
                strncmp(node->data.function.name.start, "main", 4) == 0) {
                found = true;
                break;
            }
        }
    }

    free(source);
    return found;
}

static void search_for_main(const char* base, const char* sub, int* count,
                            char* result, size_t resultSize) {
    char dirPath[PATH_MAX];
    if (sub[0] == '\0') {
        snprintf(dirPath, sizeof(dirPath), "%s", base);
    } else {
        snprintf(dirPath, sizeof(dirPath), "%s/%s", base, sub);
    }

    DIR* d = opendir(dirPath);
    if (!d) return;

    struct dirent* entry;
    while ((entry = readdir(d)) != NULL) {
        if (strcmp(entry->d_name, ".") == 0 || strcmp(entry->d_name, "..") == 0)
            continue;

        char relPath[PATH_MAX];
        if (sub[0] == '\0') {
            snprintf(relPath, sizeof(relPath), "%s", entry->d_name);
        } else {
            snprintf(relPath, sizeof(relPath), "%s/%s", sub, entry->d_name);
        }

        char fullPath[PATH_MAX];
        snprintf(fullPath, sizeof(fullPath), "%s/%s", base, relPath);

        struct stat st;
        if (stat(fullPath, &st) == 0 && S_ISDIR(st.st_mode)) {
            search_for_main(base, relPath, count, result, resultSize);
        } else {
            size_t len = strlen(entry->d_name);
            if (len > 5 && strcmp(entry->d_name + len - 5, ".orus") == 0) {
                if (file_has_main(fullPath)) {
                    (*count)++;
                    if (*count == 1) {
                        strncpy(result, relPath, resultSize - 1);
                        result[resultSize - 1] = '\0';
                    }
                }
            }
        }
    }

    closedir(d);
}

static void runProject(const char* dir) {
    char manifestPath[PATH_MAX];
    snprintf(manifestPath, sizeof(manifestPath), "%s/orus.json", dir);
    char* json = readFile(manifestPath);
    const char* entry = NULL;
    char* entryAlloc = NULL;
    if (json) {
        char* p = strstr(json, "\"entry\"");
        if (p) {
            p = strchr(p, ':');
            if (p) {
                p++;
                while (*p == ' ' || *p == '\t' || *p == '"') p++;
                char* start = p;
                while (*p && *p != '"' && *p != '\n') p++;
                size_t len = p - start;
                if (len > 0) {
                    entryAlloc = malloc(len + 1);
                    memcpy(entryAlloc, start, len);
                    entryAlloc[len] = '\0';
                    entry = entryAlloc;
                }
            }
        }
    }

    char foundPath[PATH_MAX];
    int mainCount = 0;
    if (!entry) {
        foundPath[0] = '\0';
        search_for_main(dir, "", &mainCount, foundPath, sizeof(foundPath));
        if (mainCount == 0) {
            fprintf(stderr, "No 'main' function found in project.\n");
            free(json);
            return;
        } else if (mainCount > 1) {
            fprintf(stderr, "Multiple 'main' functions found in project.\n");
            free(json);
            return;
        }
        entry = foundPath;
    } else {
        search_for_main(dir, "", &mainCount, foundPath, sizeof(foundPath));
        if (mainCount > 1 || (mainCount == 1 && strcmp(foundPath, entry) != 0)) {
            fprintf(stderr, "Project must contain a single 'main' function.\n");
            free(json);
            if (entryAlloc) free(entryAlloc);
            return;
        }
    }

    chdir(dir);
    runFile(entry);

    free(json);
    if (entryAlloc) free(entryAlloc);
}

int main(int argc, const char* argv[]) {
    bool traceFlag = false;
    bool traceImportsFlag = false;
    bool devFlag = false;
    bool dumpStdlib = false;
    bool regVMFlag = false;
    const char* cliStdPath = NULL;
    char defaultStdPath[PATH_MAX];
    const char* path = NULL;
    const char* projectDir = NULL;

    for (int i = 1; i < argc; i++) {
        if (strcmp(argv[i], "--version") == 0 || strcmp(argv[i], "-v") == 0) {
            printf("Orus %s\n", ORUS_VERSION);
            return 0;
        } else if (strcmp(argv[i], "--trace") == 0) {
            traceFlag = true;
        } else if (strcmp(argv[i], "--trace-imports") == 0) {
            traceImportsFlag = true;
        } else if (strcmp(argv[i], "--std-path") == 0) {
            if (i + 1 >= argc) {
                fprintf(stderr, "Usage: --std-path <dir>\n");
                return 64;
            }
            cliStdPath = argv[++i];
        } else if (strcmp(argv[i], "--dump-stdlib") == 0) {
            dumpStdlib = true;
        } else if (strcmp(argv[i], "--dev") == 0) {
            devFlag = true;
        } else if (strcmp(argv[i], "--regvm") == 0) {
            regVMFlag = true;
        } else if (strcmp(argv[i], "--project") == 0) {
            if (i + 1 >= argc) {
                fprintf(stderr, "Usage: orusc --project <dir>\n");
                return 64;
            }
            projectDir = argv[++i];
        } else if (!path) {
            path = argv[i];
        } else {
            fprintf(stderr, "Usage: orusc [--trace] [--trace-imports] [--std-path dir] [--dump-stdlib] [--dev] [--regvm] [--project dir] [path]\n");
            return 64;
        }
    }

    if (!cliStdPath) {
        const char* envPath = getenv("ORUS_PATH");
        if (!envPath || envPath[0] == '\0') {
            if (realpath(argv[0], defaultStdPath)) {
                char* slash = strrchr(defaultStdPath, '/');
                if (slash) {
                    *slash = '\0';
                    strncat(defaultStdPath, "/std", sizeof(defaultStdPath) - strlen(defaultStdPath) - 1);
                    cliStdPath = defaultStdPath;
                }
            }
        }
    }

    initVM();
    if (cliStdPath) vm.stdPath = cliStdPath;
    if (devFlag) vm.devMode = true;
    if (traceFlag) vm.trace = true;
    if (traceImportsFlag) traceImports = true;

    if (dumpStdlib) {
        dumpEmbeddedStdlib(vm.stdPath);
        freeVM();
        freeTypeSystem();
        return 0;
    }

    vm.useRegisterVM = regVMFlag;
    if (projectDir) {
        runProject(projectDir);
    } else if (!path) {
        repl();
    } else {
        runFile(path);
    }

    freeVM();
    freeTypeSystem();
    return 0;
}<|MERGE_RESOLUTION|>--- conflicted
+++ resolved
@@ -197,7 +197,6 @@
         exit(65);
     }
     InterpretResult result = INTERPRET_OK;
-<<<<<<< HEAD
     if (useRegVM) {
         RegisterChunk rchunk;
         initRegisterChunk(&rchunk);
@@ -216,14 +215,6 @@
         (void)runRegisterVM(&rvm);
         freeRegisterVM(&rvm);
         freeRegisterChunk(&rchunk);
-=======
-    if (vm.useRegisterVM) {
-        freeRegisterChunk(&vm.regChunk);
-        initRegisterChunk(&vm.regChunk);
-        chunkToRegisterIR(&chunk, &vm.regChunk);
-        initRegisterVM(&vm.regVM, &vm.regChunk);
-        (void)runRegisterVM(&vm.regVM);
->>>>>>> cefca01d
     } else {
         Chunk chunk;
         initChunk(&chunk);
