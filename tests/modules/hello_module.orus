fn greet() {
    let greeting = "Hello from module"
    print(greeting)
}

fn main() {
<<<<<<< HEAD
    
}
=======
}

>>>>>>> cd9cd9b6
<|MERGE_RESOLUTION|>--- conflicted
+++ resolved
@@ -4,10 +4,6 @@
 }
 
 fn main() {
-<<<<<<< HEAD
     
 }
-=======
-}
 
->>>>>>> cd9cd9b6
