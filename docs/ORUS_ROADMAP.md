# Orus Language Roadmap

This document consolidates the development roadmaps for the Orus language, tracking progress and version increments across multiple development streams.

**Current Version: 0.5.3**

## Version History

<<<<<<< HEAD
* **0.1.0**: Initial release with basic language features
* **0.5.0**: Generics, modules, error handling, and garbage collection
* **0.5.1**: Added `input()` builtin for basic user input
* **0.5.2**: Improved diagnostics for repeated module imports
* **0.5.3**: Added `const` declarations for top-level immutable bindings

## ✅ Completed Major Features

| Feature                 | Description                                        | Version Impact |
| ----------------------- | -------------------------------------------------- | -------------- |
| ✅ Garbage Collection    | Mark-sweep GC replacing manual memory management   | 0.3.0 → 0.4.0  |
| ✅ Generic Types (Basic) | Generic functions and structs with type parameters | 0.2.0 → 0.3.0  |
| ✅ Module System         | Modules and `use` statements                       | 0.1.0 → 0.2.0  |
| ✅ Error Handling        | Try/catch blocks for exception handling            | 0.4.0 → 0.5.0  |
| ✅ Dynamic Arrays        | Arrays with push, pop, and len operations          | Minor feature  |
| ✅ User Input            | input() builtin for reading from stdin             | 0.5.0 → 0.5.1  |
| ✅ Core Built-ins        | print, len, push, pop, range, sum, sorted, etc.    | 0.5.0+         |
| ✅ Const Declarations    | Top-level immutable values via `const`             | 0.5.2 → 0.5.3  |
=======
- **0.1.0**: Initial release with basic language features  
- **0.5.0**: Current version with generics, modules, error handling, and garbage collection  
- **0.5.1**: Added `input()` builtin for basic user input
- **0.5.2**: Improved diagnostics for repeated module imports
- **0.5.3**: Introduced `std/math` library with core math utilities

## Completed Major Features

| Feature                | Description                                       | Version Impact     |
|------------------------|---------------------------------------------------|--------------------|
| ✅ Garbage Collection   | Mark-sweep GC replacing manual memory management | 0.3.0 → 0.4.0      |
| ✅ Generic Types (Basic)| Generic functions and structs with type parameters| 0.2.0 → 0.3.0      |
| ✅ Module System        | Modules and `use` statements                     | 0.1.0 → 0.2.0      |
| ✅ Error Handling       | Try/catch blocks for exception handling          | 0.4.0 → 0.5.0      |
| ✅ Dynamic Arrays       | Arrays with push, pop, and len operations        | Minor feature      |
| ✅ User Input           | input() builtin for reading from stdin           | 0.5.0 → 0.5.1      |
>>>>>>> 5fe8f1e2

---

## 🔧 Pending Features and Version Targets

### 1. Generic System Enhancements

| Task                            | Status         | Priority | Version Impact |
| ------------------------------- | -------------- | -------- | -------------- |
| Generic Forward Declarations    | Partially done | High     | 0.5.0 → 0.6.0  |
| Generic Constraints             | Not started    | High     | 0.6.0 → 0.7.0  |
| Improved Type Inference         | Not started    | High     | Minor feature  |
| Generic Arithmetic & Operators  | Not started    | Medium   | Minor feature  |
| Collection and Iterator Support | Not started    | Medium   | Minor feature  |
| Enhanced Error Reporting        | Not started    | Medium   | Minor feature  |
| Cross-Module Generics           | Not started    | Low      | Minor feature  |
| Generics Documentation          | Not started    | Low      | No impact      |

---

### 2. Built-in Functions Expansion

| Function     | Status      | Target Version |
| ------------ | ----------- | -------------- |
| `abs(x)`     | Not started | 0.6.0          |
| `round(x)`   | Not started | 0.6.0          |
| `any(array)` | Not started | 0.6.0          |
| `all(array)` | Not started | 0.6.0          |
| `filter(fn)` | Planned     | 0.6.0+         |
| `map(fn)`    | Planned     | 0.6.0+         |

---

### 3. Standard Library Modules (std/)

| Module           | Description                                     | Target Version                       |
| ---------------- | ----------------------------------------------- | ------------------------------------ |
| `std/math`       | `clamp`, `sqrt`, `average`, constants like `PI` | 0.6.0                                |
| `std/random`     | LCG `rand`, `rand_int`, `choice`, `shuffle`     | 0.6.0                                |
| `std/functional` | `map`, `filter`, `reduce`                       | 0.6.0+ (depends on function support) |
| `std/datetime`   | `now()`, `timestamp()`, formatting              | 0.6.0+ (needs runtime `_timestamp`)  |
| `std/os`         | `cwd()`, file I/O, environment info             | 0.6.0+                               |
| `std/strings`    | `lowercase`, `trim`, `split`, `replace`         | 0.6.0+                               |

---

### 4. Public Struct Fields and Methods

| Task                        | Status      | Priority | Target Version |
| --------------------------- | ----------- | -------- | -------------- |
| `pub` on fields and methods | Not started | High     | 0.6.0          |

---

### 5. File I/O and Runtime Utilities

| Task                      | Status      | Target Version |
| ------------------------- | ----------- | -------------- |
| `read_file`, `write_file` | Not started | 0.6.0+         |
| `now_timestamp()`         | Not started | 0.6.0+         |

---

<<<<<<< HEAD
### 6. Assertion and Testing Support

| Task                | Status      | Target Version |
| ------------------- | ----------- | -------------- |
| `assert()` function | Not started | 0.6.0          |
| `orus test` runner  | Not started | 0.6.0+         |
=======
| Module         | Description                                     | Target Version   |
|----------------|-------------------------------------------------|------------------|
| `std/math`       | `clamp`, `sqrt`, `average`, constants like `PI` | 0.5.3            |
| `std/random`     | LCG `rand`, `rand_int`, `choice`, `shuffle`     | 0.6.0            |
| `std/functional` | `map`, `filter`, `reduce`                       | 0.6.0+ (depends on function support) |
| `std/datetime`   | `now()`, `timestamp()`, formatting              | 0.6.0+ (needs runtime `_timestamp`) |
| `std/os`         | `cwd()`, file I/O, environment info             | 0.6.0+           |
| `std/strings`    | `lowercase`, `trim`, `split`, `replace`         | 0.6.0+           |
>>>>>>> 5fe8f1e2

---

### 7. Module System Improvements

| Feature                 | Status      | Target Version |
| ----------------------- | ----------- | -------------- |
| Selective imports       | Not started | 0.6.0+         |
| `pub use` re-exporting  | Not started | 0.6.0+         |
| Submodule folder layout | Not started | 0.6.0+         |

---

## Path to Version 1.0

| Milestone | Focus                                                                                      |
| --------- | ------------------------------------------------------------------------------------------ |
| **0.6.0** | Generic forward declarations, stdlib base modules, visibility improvements, more built-ins |
| **0.7.0** | Generic constraints, struct visibility, file I/O expansion                                 |
| **0.8.0** | Standard library and core collections growth                                               |
| **0.9.0** | Concurrency and error handling improvements                                                |
| **1.0.0** | Final language polish, docs, performance, testing support                                  |

---

## Development Priorities

<<<<<<< HEAD
### Short-Term 

* Finalize generic forward declarations
* Add remaining built-ins: `abs`, `round`, `any`, `all`
* Begin core standard library: `math`, `random`, `functional`
=======
### Short-Term (0–3 months)
- Complete generic forward declarations
- Add remaining built-ins: `any`, `all`
- Expand standard library with modules like `random` and `functional`
>>>>>>> 5fe8f1e2

### Medium-Term&#x20;

* Generic constraints and arithmetic
* Build out I/O, date/time, strings, and collections
* Improve diagnostics and error reporting

### Long-Term

* Full concurrency model with async/thread support
* Language optimizations and bytecode performance
* Prepare stable 1.0 release

---

## Versioning Strategy

### Semantic Versioning

* **Major** (1.0.0): Stability milestone
* **Minor** (0.x.0): Features like generics, collections
* **Patch** (0.0.x): Fixes, minor additions

### Compatibility

* Backward compatibility maintained during 0.x phase
* Breaking changes clearly documented
* Migration tools/guides for major version jumps<|MERGE_RESOLUTION|>--- conflicted
+++ resolved
@@ -6,12 +6,11 @@
 
 ## Version History
 
-<<<<<<< HEAD
-* **0.1.0**: Initial release with basic language features
-* **0.5.0**: Generics, modules, error handling, and garbage collection
-* **0.5.1**: Added `input()` builtin for basic user input
-* **0.5.2**: Improved diagnostics for repeated module imports
-* **0.5.3**: Added `const` declarations for top-level immutable bindings
+- **0.1.0**: Initial release with basic language features  
+- **0.5.0**: Current version with generics, modules, error handling, and garbage collection  
+- **0.5.1**: Added `input()` builtin for basic user input
+- **0.5.2**: Improved diagnostics for repeated module imports
+- **0.5.3**: Added `const` declarations and introduced `std/math` library
 
 ## ✅ Completed Major Features
 
@@ -25,24 +24,6 @@
 | ✅ User Input            | input() builtin for reading from stdin             | 0.5.0 → 0.5.1  |
 | ✅ Core Built-ins        | print, len, push, pop, range, sum, sorted, etc.    | 0.5.0+         |
 | ✅ Const Declarations    | Top-level immutable values via `const`             | 0.5.2 → 0.5.3  |
-=======
-- **0.1.0**: Initial release with basic language features  
-- **0.5.0**: Current version with generics, modules, error handling, and garbage collection  
-- **0.5.1**: Added `input()` builtin for basic user input
-- **0.5.2**: Improved diagnostics for repeated module imports
-- **0.5.3**: Introduced `std/math` library with core math utilities
-
-## Completed Major Features
-
-| Feature                | Description                                       | Version Impact     |
-|------------------------|---------------------------------------------------|--------------------|
-| ✅ Garbage Collection   | Mark-sweep GC replacing manual memory management | 0.3.0 → 0.4.0      |
-| ✅ Generic Types (Basic)| Generic functions and structs with type parameters| 0.2.0 → 0.3.0      |
-| ✅ Module System        | Modules and `use` statements                     | 0.1.0 → 0.2.0      |
-| ✅ Error Handling       | Try/catch blocks for exception handling          | 0.4.0 → 0.5.0      |
-| ✅ Dynamic Arrays       | Arrays with push, pop, and len operations        | Minor feature      |
-| ✅ User Input           | input() builtin for reading from stdin           | 0.5.0 → 0.5.1      |
->>>>>>> 5fe8f1e2
 
 ---
 
@@ -78,10 +59,10 @@
 
 ### 3. Standard Library Modules (std/)
 
-| Module           | Description                                     | Target Version                       |
-| ---------------- | ----------------------------------------------- | ------------------------------------ |
-| `std/math`       | `clamp`, `sqrt`, `average`, constants like `PI` | 0.6.0                                |
-| `std/random`     | LCG `rand`, `rand_int`, `choice`, `shuffle`     | 0.6.0                                |
+| Module         | Description                                     | Target Version   |
+|----------------|-------------------------------------------------|------------------|
+| `std/math`       | `clamp`, `sqrt`, `average`, constants like `PI` | 0.5.3            |
+| `std/random`     | LCG `rand`, `rand_int`, `choice`, `shuffle`     | 0.6.0            |
 | `std/functional` | `map`, `filter`, `reduce`                       | 0.6.0+ (depends on function support) |
 | `std/datetime`   | `now()`, `timestamp()`, formatting              | 0.6.0+ (needs runtime `_timestamp`)  |
 | `std/os`         | `cwd()`, file I/O, environment info             | 0.6.0+                               |
@@ -106,23 +87,12 @@
 
 ---
 
-<<<<<<< HEAD
 ### 6. Assertion and Testing Support
 
 | Task                | Status      | Target Version |
 | ------------------- | ----------- | -------------- |
 | `assert()` function | Not started | 0.6.0          |
 | `orus test` runner  | Not started | 0.6.0+         |
-=======
-| Module         | Description                                     | Target Version   |
-|----------------|-------------------------------------------------|------------------|
-| `std/math`       | `clamp`, `sqrt`, `average`, constants like `PI` | 0.5.3            |
-| `std/random`     | LCG `rand`, `rand_int`, `choice`, `shuffle`     | 0.6.0            |
-| `std/functional` | `map`, `filter`, `reduce`                       | 0.6.0+ (depends on function support) |
-| `std/datetime`   | `now()`, `timestamp()`, formatting              | 0.6.0+ (needs runtime `_timestamp`) |
-| `std/os`         | `cwd()`, file I/O, environment info             | 0.6.0+           |
-| `std/strings`    | `lowercase`, `trim`, `split`, `replace`         | 0.6.0+           |
->>>>>>> 5fe8f1e2
 
 ---
 
@@ -150,20 +120,12 @@
 
 ## Development Priorities
 
-<<<<<<< HEAD
-### Short-Term 
+### Short-Term (0–3 months)
+- Finalize generic forward declarations
+- Add remaining built-ins: `abs`, `round`, `any`, `all`  
+- Expand standard library with modules like `random` and `functional`
 
-* Finalize generic forward declarations
-* Add remaining built-ins: `abs`, `round`, `any`, `all`
-* Begin core standard library: `math`, `random`, `functional`
-=======
-### Short-Term (0–3 months)
-- Complete generic forward declarations
-- Add remaining built-ins: `any`, `all`
-- Expand standard library with modules like `random` and `functional`
->>>>>>> 5fe8f1e2
-
-### Medium-Term&#x20;
+### Medium-Term
 
 * Generic constraints and arithmetic
 * Build out I/O, date/time, strings, and collections
