# Orus Language Roadmap

This document consolidates the development roadmaps for the Orus language, tracking progress and version increments across multiple development streams.

**Current Version: 0.5.4**

## Version History

- **0.1.0**: Initial release with basic language features  
- **0.5.0**: Current version with generics, modules, error handling, and garbage collection  
- **0.5.1**: Added `input()` builtin for basic user input
- **0.5.2**: Improved diagnostics for repeated module imports
<<<<<<< HEAD
- **0.5.3**: Added `const` declarations and introduced `std/math` library
=======
- **0.5.3**: Introduced `std/math` library with core math utilities
- **0.5.4**: Added `const` declarations, embedded standard library and enhanced casting rules
>>>>>>> 5c8e512c

## ✅ Completed Major Features

| Feature                 | Description                                        | Version Impact |
| ----------------------- | -------------------------------------------------- | -------------- |
| ✅ Garbage Collection    | Mark-sweep GC replacing manual memory management   | 0.3.0 → 0.4.0  |
| ✅ Generic Types (Basic) | Generic functions and structs with type parameters | 0.2.0 → 0.3.0  |
| ✅ Module System         | Modules and `use` statements                       | 0.1.0 → 0.2.0  |
| ✅ Error Handling        | Try/catch blocks for exception handling            | 0.4.0 → 0.5.0  |
| ✅ Dynamic Arrays        | Arrays with push, pop, and len operations          | Minor feature  |
| ✅ User Input            | input() builtin for reading from stdin             | 0.5.0 → 0.5.1  |
| ✅ Core Built-ins        | print, len, push, pop, range, sum, sorted, etc.    | 0.5.0+         |
| ✅ Const Declarations    | Top-level immutable values via `const`             | 0.5.2 → 0.5.3  |

---

## 🔧 Pending Features and Version Targets

### 1. Generic System Enhancements

| Task                            | Status         | Priority | Version Impact |
| ------------------------------- | -------------- | -------- | -------------- |
| Generic Forward Declarations    | Partially done | High     | 0.5.0 → 0.6.0  |
| Generic Constraints             | Not started    | High     | 0.6.0 → 0.7.0  |
| Improved Type Inference         | Not started    | High     | Minor feature  |
| Generic Arithmetic & Operators  | Not started    | Medium   | Minor feature  |
| Collection and Iterator Support | Not started    | Medium   | Minor feature  |
| Enhanced Error Reporting        | Not started    | Medium   | Minor feature  |
| Cross-Module Generics           | Not started    | Low      | Minor feature  |
| Generics Documentation          | Not started    | Low      | No impact      |

---

### 2. Built-in Functions Expansion

| Function     | Status      | Target Version |
| ------------ | ----------- | -------------- |
| `abs(x)`     | Not started | 0.6.0          |
| `round(x)`   | Not started | 0.6.0          |
| `any(array)` | Not started | 0.6.0          |
| `all(array)` | Not started | 0.6.0          |
| `filter(fn)` | Planned     | 0.6.0+         |
| `map(fn)`    | Planned     | 0.6.0+         |

---

### 3. Standard Library Modules (std/)

| Module         | Description                                     | Target Version   |
|----------------|-------------------------------------------------|------------------|
| `std/math`       | `clamp`, `sqrt`, `average`, constants like `PI` | 0.5.3            |
| `std/random`     | LCG `rand`, `rand_int`, `choice`, `shuffle`     | 0.6.0            |
| `std/functional` | `map`, `filter`, `reduce`                       | 0.6.0+ (depends on function support) |
| `std/datetime`   | `now()`, `timestamp()`, formatting              | 0.6.0+ (needs runtime `_timestamp`)  |
| `std/os`         | `cwd()`, file I/O, environment info             | 0.6.0+                               |
| `std/strings`    | `lowercase`, `trim`, `split`, `replace`         | 0.6.0+                               |

---

### 4. Public Struct Fields and Methods

| Task                        | Status      | Priority | Target Version |
| --------------------------- | ----------- | -------- | -------------- |
| `pub` on fields and methods | Not started | High     | 0.6.0          |

---

### 5. File I/O and Runtime Utilities

| Task                      | Status      | Target Version |
| ------------------------- | ----------- | -------------- |
| `read_file`, `write_file` | Not started | 0.6.0+         |
| `now_timestamp()`         | Not started | 0.6.0+         |

---

### 6. Assertion and Testing Support

| Task                | Status      | Target Version |
| ------------------- | ----------- | -------------- |
| `assert()` function | Not started | 0.6.0          |
| `orus test` runner  | Not started | 0.6.0+         |

---

### 7. Module System Improvements

| Feature                 | Status      | Target Version |
| ----------------------- | ----------- | -------------- |
| Selective imports       | Not started | 0.6.0+         |
| `pub use` re-exporting  | Not started | 0.6.0+         |
| Submodule folder layout | Not started | 0.6.0+         |

---

## Path to Version 1.0

| Milestone | Focus                                                                                      |
| --------- | ------------------------------------------------------------------------------------------ |
| **0.6.0** | Generic forward declarations, stdlib base modules, visibility improvements, more built-ins |
| **0.7.0** | Generic constraints, struct visibility, file I/O expansion                                 |
| **0.8.0** | Standard library and core collections growth                                               |
| **0.9.0** | Concurrency and error handling improvements                                                |
| **1.0.0** | Final language polish, docs, performance, testing support                                  |

---

## Development Priorities

### Short-Term (0–3 months)
- Finalize generic forward declarations
- Add remaining built-ins: `abs`, `round`, `any`, `all`  
- Expand standard library with modules like `random` and `functional`

### Medium-Term

* Generic constraints and arithmetic
* Build out I/O, date/time, strings, and collections
* Improve diagnostics and error reporting

### Long-Term

* Full concurrency model with async/thread support
* Language optimizations and bytecode performance
* Prepare stable 1.0 release

---

## Versioning Strategy

### Semantic Versioning

* **Major** (1.0.0): Stability milestone
* **Minor** (0.x.0): Features like generics, collections
* **Patch** (0.0.x): Fixes, minor additions

### Compatibility

* Backward compatibility maintained during 0.x phase
* Breaking changes clearly documented
* Migration tools/guides for major version jumps<|MERGE_RESOLUTION|>--- conflicted
+++ resolved
@@ -10,12 +10,8 @@
 - **0.5.0**: Current version with generics, modules, error handling, and garbage collection  
 - **0.5.1**: Added `input()` builtin for basic user input
 - **0.5.2**: Improved diagnostics for repeated module imports
-<<<<<<< HEAD
-- **0.5.3**: Added `const` declarations and introduced `std/math` library
-=======
 - **0.5.3**: Introduced `std/math` library with core math utilities
 - **0.5.4**: Added `const` declarations, embedded standard library and enhanced casting rules
->>>>>>> 5c8e512c
 
 ## ✅ Completed Major Features
 
@@ -28,7 +24,7 @@
 | ✅ Dynamic Arrays        | Arrays with push, pop, and len operations          | Minor feature  |
 | ✅ User Input            | input() builtin for reading from stdin             | 0.5.0 → 0.5.1  |
 | ✅ Core Built-ins        | print, len, push, pop, range, sum, sorted, etc.    | 0.5.0+         |
-| ✅ Const Declarations    | Top-level immutable values via `const`             | 0.5.2 → 0.5.3  |
+| ✅ Const Declarations    | Top-level immutable values via `const`             | 0.5.2 → 0.5.4  |
 
 ---
 
