
# Orus Language Roadmap

This document consolidates the development roadmaps for the Orus language, tracking progress and version increments across multiple development streams.

**Current Version: 0.6.0**

## Version History

- **0.1.0**: Initial release with basic language features  
- **0.5.0**: Current version with generics, modules, error handling, and garbage collection  
- **0.5.1**: Added `input()` builtin for basic user input
- **0.5.2**: Improved diagnostics for repeated module imports
- **0.5.3**: Introduced `std/math` library with core math utilities
- **0.5.4**: Added `const` declarations, embedded standard library and enhanced casting rules
- **0.6.0**: Added generic constraints and basic arithmetic support

## Completed Major Features

| Feature                | Description                                       | Version Impact     |
|------------------------|---------------------------------------------------|--------------------|
| ✅ Garbage Collection   | Mark-sweep GC replacing manual memory management | 0.3.0 → 0.4.0      |
| ✅ Generic Types (Basic)| Generic functions and structs with type parameters| 0.2.0 → 0.3.0      |
| ✅ Module System        | Modules and `use` statements                     | 0.1.0 → 0.2.0      |
| ✅ Error Handling       | Try/catch blocks for exception handling          | 0.4.0 → 0.5.0      |
| ✅ Dynamic Arrays       | Arrays with push, pop, and len operations        | Minor feature      |
| ✅ User Input           | input() builtin for reading from stdin           | 0.5.0 → 0.5.1      |

---

## Pending Features and Version Targets

### 1. Generics Enhancements

**Status**: Partially implemented (Basic functionality available)

| Task                              | Status           | Priority | Version Impact   |
|-----------------------------------|------------------|----------|------------------|
| Generic Forward Declarations      | ✅ Complete       | High     | 0.5.0 → 0.6.0    |
| Generic Constraints               | ✅ Complete       | High     | 0.6.0 → 0.7.0    |
| Improved Type Inference           | Not started      | High     | Minor feature    |
<<<<<<< HEAD
| Generic Arithmetic & Operators    | In progress      | Medium   | Minor feature    |
=======
| Generic Arithmetic & Operators    | ✅ Done          | Medium   | Minor feature    |
>>>>>>> 7fa6b649
| Collection and Iterator Support   | Not started      | Medium   | Minor feature    |
| Enhanced Error Reporting          | Not started      | Medium   | Minor feature    |
| Cross-Module Generics             | Not started      | Low      | Minor feature    |
| Generics Documentation            | Not started      | Low      | No impact        |

---

### 3. Memory Management (Garbage Collection)

**Status**: ✅ Fully implemented

| Task                          | Status     | Impact             |
|-------------------------------|------------|--------------------|
| Object Header Structure       | ✅ Complete| Core implementation|
| Value Representation Changes  | ✅ Complete| Core implementation|
| GC State and Integration      | ✅ Complete| Core implementation|
| Mark & Sweep Phases           | ✅ Complete| Core implementation|
| Final Testing & Tuning        | ✅ Complete| Core implementation|

---

### 4. Built-in Functions and Standard Library

**Status**: Initial runtime built-ins completed; standard library modules in planning

The following built-in functions are implemented in the Orus runtime and available in every module:

#### ✅ Core Built-ins (VM-level, implemented)

- `print(values...)` – Formatted console output  
- `len(value)` – Length of a string or array  
- `substring(str, start, len)` – Extract part of a string  
- `push(array, value)` / `pop(array)` – Dynamic array operations  
- `range(start, end)` – Range generator for loops  
- `sum(array)` – Return sum of numeric values in array  
- `min(array)` / `max(array)` – Return min/max value from array  
- `sorted(array, reverse)` – Returns a new sorted array  
- `type_of(value)` / `is_type(value, name)` – Type inspection and checking  
- `input(prompt)` – Console input from user  
- `int(text)` / `float(text)` – Safe type conversion from string  

#### 🧩 Next Built-ins (Planned for runtime inclusion)

- `abs(x)` – Absolute value  
- `round(x)` – Rounding of floats  
- `any(array)` / `all(array)` – Truth aggregation  
- `filter(array, fn)` – Higher-order filtering (requires function-as-value support)  
- `map(array, fn)` – Transformation function (same as above)  

---

### 📦 Standard Library Modules (To be written in Orus)

Orus will include a set of standard library modules located in a `std/` directory. These will be loaded using the `use` statement:

```orus
use std::math
```

| Module         | Description                                     | Target Version   |
|----------------|-------------------------------------------------|------------------|
| `std/math`       | `clamp`, `sqrt`, `average`, constants like `PI` | 0.5.3            |
| `std/random`     | LCG `random`, `randint`, `uniform`, `choice`, `sample`, `shuffle` | 0.6.0            |
| `std/functional` | `map`, `filter`, `reduce`                       | 0.6.0+ (depends on function support) |
| `std/datetime`   | `DateTime` struct, `from_timestamp`, `to_timestamp`, `format`, auto `to_string` | 0.6.0+ |
| `std/os`         | `cwd()`, file I/O, environment info             | 0.6.0+           |
| `std/strings`    | `lowercase`, `trim`, `split`, `replace`         | 0.6.0+           |

---

### Implementation Strategy

- Standard library modules are written in pure Orus and organized in `std/`  
- Only minimal system functions are exposed from the VM runtime (e.g., `_timestamp`)  
- Higher-order functions like `map(fn)` or `filter(fn)` will depend on function-as-value support planned for 0.6.x

---

## Path to Version 1.0

| Milestone | Focus |
|-----------|-------|
| **0.6.0** | Generic forward declarations, stdlib base modules, more built-ins |
| **0.7.0** | Generic constraints |
| **0.8.0** | Expand standard library and core collections |
| **0.9.0** | Concurrency and error handling improvements |
| **1.0.0** | Finalized language stability, documentation, performance |

---

## Development Priorities

### Short-Term (0–3 months)
- Finish generic forward declarations
- Add remaining built-ins: `any`, `all`
- Expand standard library with modules like `functional` and `random`.

### Medium-Term (3–12 months)
- Generic constraints and arithmetic  
- Build out I/O, date/time, strings, and collections  
- Improve diagnostics and error reporting

### Long-Term (12+ months)
- Full concurrency model with async/thread support  
- Language optimizations and bytecode performance  
- Prepare stable 1.0 release

---

## Versioning Strategy

### Semantic Versioning
- **Major** (1.0.0): Stability milestone  
- **Minor** (0.x.0): Features like generics, collections  
- **Patch** (0.0.x): Fixes, minor additions

### Compatibility
- Backward compatibility maintained during 0.x phase  
- Breaking changes clearly documented  
- Migration tools/guides for major version jumps  <|MERGE_RESOLUTION|>--- conflicted
+++ resolved
@@ -39,11 +39,7 @@
 | Generic Forward Declarations      | ✅ Complete       | High     | 0.5.0 → 0.6.0    |
 | Generic Constraints               | ✅ Complete       | High     | 0.6.0 → 0.7.0    |
 | Improved Type Inference           | Not started      | High     | Minor feature    |
-<<<<<<< HEAD
-| Generic Arithmetic & Operators    | In progress      | Medium   | Minor feature    |
-=======
 | Generic Arithmetic & Operators    | ✅ Done          | Medium   | Minor feature    |
->>>>>>> 7fa6b649
 | Collection and Iterator Support   | Not started      | Medium   | Minor feature    |
 | Enhanced Error Reporting          | Not started      | Medium   | Minor feature    |
 | Cross-Module Generics             | Not started      | Low      | Minor feature    |
