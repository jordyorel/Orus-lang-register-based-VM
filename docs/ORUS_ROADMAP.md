# Orus Language Roadmap

This document consolidates the development roadmaps for the Orus language, tracking progress and version increments across multiple development streams.

**Current Version: 0.5.4**

## Version History

- **0.1.0**: Initial release with basic language features  
- **0.5.0**: Current version with generics, modules, error handling, and garbage collection  
- **0.5.1**: Added `input()` builtin for basic user input
- **0.5.2**: Improved diagnostics for repeated module imports
- **0.5.3**: Introduced `std/math` library with core math utilities
- **0.5.4**: Added `const` declarations, embedded standard library and enhanced casting rules

## ✅ Completed Major Features

| Feature                 | Description                                        | Version Impact |
| ----------------------- | -------------------------------------------------- | -------------- |
| ✅ Garbage Collection    | Mark-sweep GC replacing manual memory management   | 0.3.0 → 0.4.0  |
| ✅ Generic Types (Basic) | Generic functions and structs with type parameters | 0.2.0 → 0.3.0  |
| ✅ Module System         | Modules and `use` statements                       | 0.1.0 → 0.2.0  |
| ✅ Error Handling        | Try/catch blocks for exception handling            | 0.4.0 → 0.5.0  |
| ✅ Dynamic Arrays        | Arrays with push, pop, and len operations          | Minor feature  |
| ✅ User Input            | input() builtin for reading from stdin             | 0.5.0 → 0.5.1  |
| ✅ Core Built-ins        | print, len, push, pop, range, sum, sorted, etc.    | 0.5.0+         |
| ✅ Const Declarations    | Top-level immutable values via `const`             | 0.5.2 → 0.5.4  |

---

## 🔧 Pending Features and Version Targets

### 1. Generic System Enhancements

| Task                            | Status         | Priority | Version Impact |
| ------------------------------- | -------------- | -------- | -------------- |
| Generic Forward Declarations    | Partially done | High     | 0.5.0 → 0.6.0  |
| Generic Constraints             | Not started    | High     | 0.6.0 → 0.7.0  |
| Improved Type Inference         | Not started    | High     | Minor feature  |
| Generic Arithmetic & Operators  | Not started    | Medium   | Minor feature  |
| Collection and Iterator Support | Not started    | Medium   | Minor feature  |
| Enhanced Error Reporting        | Not started    | Medium   | Minor feature  |
| Cross-Module Generics           | Not started    | Low      | Minor feature  |
| Generics Documentation          | Not started    | Low      | No impact      |

---

### 2. Built-in Functions Expansion

| Function     | Status      | Target Version |
| ------------ | ----------- | -------------- |
| `abs(x)`     | Not started | 0.6.0          |
| `round(x)`   | Not started | 0.6.0          |
| `any(array)` | Not started | 0.6.0          |
| `all(array)` | Not started | 0.6.0          |
| `filter(fn)` | Planned     | 0.6.0+         |
| `map(fn)`    | Planned     | 0.6.0+         |

---

### 3. Standard Library Modules (std/)

| Module         | Description                                     | Target Version   |
|----------------|-------------------------------------------------|------------------|
| `std/math`       | `clamp`, `sqrt`, `average`, constants like `PI` | 0.5.3            |
| `std/random`     | LCG `rand`, `rand_int`, `choice`, `shuffle`     | 0.6.0            |
| `std/functional` | `map`, `filter`, `reduce`                       | 0.6.0+ (depends on function support) |
| `std/datetime`   | `now()`, `timestamp()`, formatting              | 0.6.0+ (needs runtime `_timestamp`)  |
| `std/os`         | `cwd()`, file I/O, environment info             | 0.6.0+                               |
| `std/strings`    | `lowercase`, `trim`, `split`, `replace`         | 0.6.0+                               |

---

### 4. Public Struct Fields and Methods

| Task                        | Status      | Priority | Target Version |
| --------------------------- | ----------- | -------- | -------------- |
| `pub` on fields and methods | Not started | High     | 0.6.0          |

---

### 5. File I/O and Runtime Utilities

| Task                      | Status      | Target Version |
| ------------------------- | ----------- | -------------- |
| `read_file`, `write_file` | Not started | 0.6.0+         |
| `now_timestamp()`         | Not started | 0.6.0+         |

---

<<<<<<< HEAD
### 6. Assertion and Testing Support

| Task                | Status      | Target Version |
| ------------------- | ----------- | -------------- |
| `assert()` function | Not started | 0.6.0          |
| `orus test` runner  | Not started | 0.6.0+         |
=======
| Module         | Description                                     | Target Version   |
|----------------|-------------------------------------------------|------------------|
| `std/math`       | `clamp`, `sqrt`, `average`, constants like `PI` | 0.5.3            |
| `std/random`     | LCG `rand`, `rand_int`, `choice`, `shuffle`     | 0.6.0            |
| `std/functional` | `map`, `filter`, `reduce`                       | 0.6.0+ (depends on function support) |
| `std/datetime`   | `now()`, `timestamp()`, formatting              | 0.6.0+ |
| `std/os`         | `cwd()`, file I/O, environment info             | 0.6.0+           |
| `std/strings`    | `lowercase`, `trim`, `split`, `replace`         | 0.6.0+           |
>>>>>>> 656fc4b4

---

### 7. Module System Improvements

| Feature                 | Status      | Target Version |
| ----------------------- | ----------- | -------------- |
| Selective imports       | Not started | 0.6.0+         |
| `pub use` re-exporting  | Not started | 0.6.0+         |
| Submodule folder layout | Not started | 0.6.0+         |

---

## Path to Version 1.0

| Milestone | Focus                                                                                      |
| --------- | ------------------------------------------------------------------------------------------ |
| **0.6.0** | Generic forward declarations, stdlib base modules, visibility improvements, more built-ins |
| **0.7.0** | Generic constraints, struct visibility, file I/O expansion                                 |
| **0.8.0** | Standard library and core collections growth                                               |
| **0.9.0** | Concurrency and error handling improvements                                                |
| **1.0.0** | Final language polish, docs, performance, testing support                                  |

---

## Development Priorities

### Short-Term (0–3 months)
- Finalize generic forward declarations
- Add remaining built-ins: `abs`, `round`, `any`, `all`  
- Expand standard library with modules like `functional` and `random`.

### Medium-Term

* Generic constraints and arithmetic
* Build out I/O, date/time, strings, and collections
* Improve diagnostics and error reporting

### Long-Term

* Full concurrency model with async/thread support
* Language optimizations and bytecode performance
* Prepare stable 1.0 release

---

## Versioning Strategy

### Semantic Versioning

* **Major** (1.0.0): Stability milestone
* **Minor** (0.x.0): Features like generics, collections
* **Patch** (0.0.x): Fixes, minor additions

### Compatibility

* Backward compatibility maintained during 0.x phase
* Breaking changes clearly documented
* Migration tools/guides for major version jumps<|MERGE_RESOLUTION|>--- conflicted
+++ resolved
@@ -65,7 +65,7 @@
 | `std/math`       | `clamp`, `sqrt`, `average`, constants like `PI` | 0.5.3            |
 | `std/random`     | LCG `rand`, `rand_int`, `choice`, `shuffle`     | 0.6.0            |
 | `std/functional` | `map`, `filter`, `reduce`                       | 0.6.0+ (depends on function support) |
-| `std/datetime`   | `now()`, `timestamp()`, formatting              | 0.6.0+ (needs runtime `_timestamp`)  |
+| `std/datetime`   | `now()`, `timestamp()`, formatting              | 0.6.0+  |
 | `std/os`         | `cwd()`, file I/O, environment info             | 0.6.0+                               |
 | `std/strings`    | `lowercase`, `trim`, `split`, `replace`         | 0.6.0+                               |
 
@@ -88,23 +88,12 @@
 
 ---
 
-<<<<<<< HEAD
 ### 6. Assertion and Testing Support
 
 | Task                | Status      | Target Version |
 | ------------------- | ----------- | -------------- |
 | `assert()` function | Not started | 0.6.0          |
 | `orus test` runner  | Not started | 0.6.0+         |
-=======
-| Module         | Description                                     | Target Version   |
-|----------------|-------------------------------------------------|------------------|
-| `std/math`       | `clamp`, `sqrt`, `average`, constants like `PI` | 0.5.3            |
-| `std/random`     | LCG `rand`, `rand_int`, `choice`, `shuffle`     | 0.6.0            |
-| `std/functional` | `map`, `filter`, `reduce`                       | 0.6.0+ (depends on function support) |
-| `std/datetime`   | `now()`, `timestamp()`, formatting              | 0.6.0+ |
-| `std/os`         | `cwd()`, file I/O, environment info             | 0.6.0+           |
-| `std/strings`    | `lowercase`, `trim`, `split`, `replace`         | 0.6.0+           |
->>>>>>> 656fc4b4
 
 ---
 
