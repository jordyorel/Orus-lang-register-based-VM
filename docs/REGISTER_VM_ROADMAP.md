# Orus Register-Based VM Roadmap

This roadmap outlines the long-term migration of the Orus virtual machine architecture from a stack-based design to a **register-based VM**, enabling significantly faster execution of statically typed code.

---

## 🎯 Goal

Design and implement a high-performance, register-based virtual machine for Orus to:

* Reduce instruction dispatch overhead.
* Eliminate stack thrashing.
* Enable more aggressive optimization of statically typed code.

---

## 🧱 Key Advantages of a Register-Based VM

| Feature                | Stack-Based VM           | Register-Based VM          |
| ---------------------- | ------------------------ | -------------------------- |
| Instruction Count      | Higher (due to push/pop) | Lower (direct access)      |
| Operand Access         | Indirect via stack       | Direct via registers       |
| Code Density           | Lower                    | Higher                     |
| Optimization Potential | Limited                  | High (can inline, reorder) |
| Loop Performance       | Slower                   | Faster                     |

---

## 🛠️ Phase 1: Design Foundations

| Task                                          | Status  |
| --------------------------------------------- | ------- |
| Register-based bytecode format                | Done    |
| Define a fixed-size virtual register file     | Done    |
| Implement IR generator that maps to registers | Done    |
| Replace VM stack with register file           | Done    |

---

## ⚙️ Phase 2: Core Instruction Set

| Task                                                    | Status  |
| ------------------------------------------------------- | ------- |
| Implement `MOV`, `LOAD_CONST`, `ADD_RR`, `SUB_RR` ops   | Done |
| Implement typed comparison ops: `EQ_I64`, `GT_I64`, etc | Done |
| Update control flow ops (`JUMP`, `JZ`, `CALL`)          | Done |
| Update loop constructs to register-indexed form         | Done |

---

## 🧪 Phase 3: Interpreter Engine

| Task                                               | Status  |
| -------------------------------------------------- | ------- |
| Rewrite dispatch loop for register-based execution | Done |
| Implement register allocator and lifetime analysis | Done |
| Optimize dispatch table (e.g., direct threading)   | Done |
| Benchmark vs current stack-based VM                | Done |

---

## 🧼 Phase 4: Integration & Compatibility

| Task                                               | Status  |
| -------------------------------------------------- | ------- |
| Enable dual-backend (stack/register) for testing   | Done |
| Port all built-in functions to register model      | Planned |
<<<<<<< HEAD
| Update compiler backend to emit register bytecode  | Done |
| Ensure GC compatibility with register-based frames | Planned |
=======
| Update compiler backend to emit register bytecode  | In Progress |
| Ensure GC compatibility with register-based frames | Done |
>>>>>>> cefca01d

---

## 📦 Example Register-Based Bytecode (Hypothetical)

```orus
fn main() {
    let mut sum = 0
    for i in 0..1_000_000 {
        sum = sum + i
    }
    print(sum)
}
```

Might Compile To:

```
LOAD_CONST R1, 0          ; sum = 0
LOAD_CONST R2, 0          ; i = 0
LOAD_CONST R3, 1000000    ; limit

LOOP_START:
CMP_LT R2, R3 -> R4       ; if i < limit
JZ R4, LOOP_END
ADD R1, R2 -> R1          ; sum += i
ADD_CONST R2, 1 -> R2     ; i += 1
JUMP LOOP_START

LOOP_END:
PRINT R1
```

---

## 🔚 Final Goal

Make Orus execution model future-proof, unlock JIT/AOT potential, and enable microsecond-level execution of numeric-heavy code by eliminating interpretation overhead.

---<|MERGE_RESOLUTION|>--- conflicted
+++ resolved
@@ -65,13 +65,8 @@
 | -------------------------------------------------- | ------- |
 | Enable dual-backend (stack/register) for testing   | Done |
 | Port all built-in functions to register model      | Planned |
-<<<<<<< HEAD
 | Update compiler backend to emit register bytecode  | Done |
 | Ensure GC compatibility with register-based frames | Planned |
-=======
-| Update compiler backend to emit register bytecode  | In Progress |
-| Ensure GC compatibility with register-based frames | Done |
->>>>>>> cefca01d
 
 ---
 
