--- conflicted
+++ resolved
@@ -254,100 +254,6 @@
     }
 }
 
-<<<<<<< HEAD
-// Generic numeric binary operations (operands must be same numeric type)
-static inline void binaryOpGeneric(VM* vm, char op, InterpretResult* result) {
-    Value b = vmPop(vm);
-    Value a = vmPop(vm);
-    if (IS_I32(a) && IS_I32(b)) {
-        vmPush(vm, I32_VAL(op == '+' ? AS_I32(a) + AS_I32(b)
-                                     : op == '-' ? AS_I32(a) - AS_I32(b)
-                                                  : op == '*' ? AS_I32(a) * AS_I32(b)
-                                                             : (AS_I32(b) == 0 ? (vmRuntimeError("Division by zero."), *result = INTERPRET_RUNTIME_ERROR,0) : AS_I32(a) / AS_I32(b))));
-    } else if (IS_I64(a) && IS_I64(b)) {
-        vmPush(vm, I64_VAL(op == '+' ? AS_I64(a) + AS_I64(b)
-                                     : op == '-' ? AS_I64(a) - AS_I64(b)
-                                                  : op == '*' ? AS_I64(a) * AS_I64(b)
-                                                             : (AS_I64(b) == 0 ? (vmRuntimeError("Division by zero."), *result = INTERPRET_RUNTIME_ERROR,0) : AS_I64(a) / AS_I64(b))));
-    } else if (IS_U32(a) && IS_U32(b)) {
-        vmPush(vm, U32_VAL(op == '+' ? AS_U32(a) + AS_U32(b)
-                                     : op == '-' ? AS_U32(a) - AS_U32(b)
-                                                  : op == '*' ? AS_U32(a) * AS_U32(b)
-                                                             : (AS_U32(b) == 0 ? (vmRuntimeError("Division by zero."), *result = INTERPRET_RUNTIME_ERROR,0) : AS_U32(a) / AS_U32(b))));
-    } else if (IS_U64(a) && IS_U64(b)) {
-        vmPush(vm, U64_VAL(op == '+' ? AS_U64(a) + AS_U64(b)
-                                     : op == '-' ? AS_U64(a) - AS_U64(b)
-                                                  : op == '*' ? AS_U64(a) * AS_U64(b)
-                                                             : (AS_U64(b) == 0 ? (vmRuntimeError("Division by zero."), *result = INTERPRET_RUNTIME_ERROR,0) : AS_U64(a) / AS_U64(b))));
-    } else if (IS_F64(a) && IS_F64(b)) {
-        double bv = AS_F64(b); double av = AS_F64(a);
-        if (op == '/' && bv == 0.0) { vmRuntimeError("Division by zero."); *result = INTERPRET_RUNTIME_ERROR; return; }
-        switch(op){
-            case '+': vmPush(vm, F64_VAL(av + bv)); break;
-            case '-': vmPush(vm, F64_VAL(av - bv)); break;
-            case '*': vmPush(vm, F64_VAL(av * bv)); break;
-            case '/': vmPush(vm, F64_VAL(av / bv)); break;
-        }
-    } else {
-        vmRuntimeError("Operands must be numbers of the same type.");
-        *result = INTERPRET_RUNTIME_ERROR;
-    }
-}
-
-static inline void moduloOpGeneric(VM* vm, InterpretResult* result) {
-    Value b = vmPop(vm);
-    Value a = vmPop(vm);
-    if ((IS_I32(a) && IS_I32(b))) {
-        int32_t bv = AS_I32(b); if (bv==0){vmRuntimeError("Modulo by zero."); *result = INTERPRET_RUNTIME_ERROR; return;} vmPush(vm, I32_VAL(AS_I32(a)%bv));
-    } else if (IS_I64(a) && IS_I64(b)) {
-        int64_t bv = AS_I64(b); if (bv==0){vmRuntimeError("Modulo by zero."); *result = INTERPRET_RUNTIME_ERROR; return;} vmPush(vm, I64_VAL(AS_I64(a)%bv));
-    } else if (IS_U32(a) && IS_U32(b)) {
-        uint32_t bv = AS_U32(b); if (bv==0){vmRuntimeError("Modulo by zero."); *result = INTERPRET_RUNTIME_ERROR; return;} vmPush(vm, U32_VAL(AS_U32(a)%bv));
-    } else if (IS_U64(a) && IS_U64(b)) {
-        uint64_t bv = AS_U64(b); if (bv==0){vmRuntimeError("Modulo by zero."); *result = INTERPRET_RUNTIME_ERROR; return;} vmPush(vm, U64_VAL(AS_U64(a)%bv));
-    } else {
-        vmRuntimeError("Operands must be integers of the same type.");
-        *result = INTERPRET_RUNTIME_ERROR;
-    }
-}
-
-static inline void negateGeneric(VM* vm, InterpretResult* result) {
-    Value a = vmPop(vm);
-    if (IS_I32(a)) vmPush(vm, I32_VAL(-AS_I32(a)));
-    else if (IS_I64(a)) vmPush(vm, I64_VAL(-AS_I64(a)));
-    else if (IS_U32(a)) vmPush(vm, U32_VAL(-AS_U32(a)));
-    else if (IS_U64(a)) vmPush(vm, U64_VAL(-AS_U64(a)));
-    else if (IS_F64(a)) vmPush(vm, F64_VAL(-AS_F64(a)));
-    else { vmRuntimeError("Operand must be numeric."); *result = INTERPRET_RUNTIME_ERROR; }
-}
-
-static inline void compareOpGeneric(VM* vm, char op, InterpretResult* result) {
-    Value b = vmPop(vm);
-    Value a = vmPop(vm);
-    bool value = false;
-    if (IS_I32(a) && IS_I32(b)) {
-        int32_t av=AS_I32(a), bv=AS_I32(b);
-        switch(op){case '<': value=av<bv; break; case '>': value=av>bv; break; case 'L': value=av<=bv; break; case 'G': value=av>=bv; break;}
-    } else if (IS_I64(a) && IS_I64(b)) {
-        int64_t av=AS_I64(a), bv=AS_I64(b);
-        switch(op){case '<': value=av<bv; break; case '>': value=av>bv; break; case 'L': value=av<=bv; break; case 'G': value=av>=bv; break;}
-    } else if (IS_U32(a) && IS_U32(b)) {
-        uint32_t av=AS_U32(a), bv=AS_U32(b);
-        switch(op){case '<': value=av<bv; break; case '>': value=av>bv; break; case 'L': value=av<=bv; break; case 'G': value=av>=bv; break;}
-    } else if (IS_U64(a) && IS_U64(b)) {
-        uint64_t av=AS_U64(a), bv=AS_U64(b);
-        switch(op){case '<': value=av<bv; break; case '>': value=av>bv; break; case 'L': value=av<=bv; break; case 'G': value=av>=bv; break;}
-    } else if (IS_F64(a) && IS_F64(b)) {
-        double av=AS_F64(a), bv=AS_F64(b);
-        switch(op){case '<': value=av<bv; break; case '>': value=av>bv; break; case 'L': value=av<=bv; break; case 'G': value=av>=bv; break;}
-    } else {
-        vmRuntimeError("Operands must be numbers of the same type.");
-        *result = INTERPRET_RUNTIME_ERROR;
-        vmPush(vm, BOOL_VAL(false));
-        return;
-    }
-    vmPush(vm, BOOL_VAL(value));
-=======
 // Generic numeric binary operation preserving operand type
 static inline void binaryOpNumeric(VM* vm, char op, InterpretResult* result) {
     Value b = vmPop(vm);
@@ -486,7 +392,6 @@
             fprintf(stderr, "Operand must be numeric.\n");
             *result = INTERPRET_RUNTIME_ERROR;
     }
->>>>>>> 7fa6b649
 }
 
 // Modulo operation for i32
