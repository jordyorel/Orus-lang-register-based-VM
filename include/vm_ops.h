#ifndef VM_OPS_H
#define VM_OPS_H

#include <stdio.h>
#include <stdlib.h>
#include <string.h>
#include "value.h"
#include "vm.h"
#include "memory.h"

// Helper functions for stack operations
static inline Value vmPeek(VM* vm, int distance) {
    // Safety check to prevent segfaults when trying to peek into an invalid stack position
    if (vm->stackTop - 1 - distance < vm->stack) {
        fprintf(stderr, "Error: Attempted to peek at an invalid stack position\n");
        return NIL_VAL;
    }
    return vm->stackTop[-1 - distance];
}

static inline void vmPush(VM* vm, Value value) {
    // Safety check for stack overflow
    if (vm->stackTop - vm->stack >= STACK_MAX) {
        fprintf(stderr, "Error: Stack overflow\n");
        return;
    }
    *vm->stackTop = value;
    vm->stackTop++;
}

static inline Value vmPop(VM* vm) {
    // Safety check for stack underflow
    if (vm->stackTop <= vm->stack) {
        fprintf(stderr, "Error: Stack underflow\n");
        return NIL_VAL;
    }
    vm->stackTop--;
    return *vm->stackTop;
}

// Binary operations for i32
static inline void binaryOpI32(VM* vm, char op, InterpretResult* result) {
    if (!IS_I32(vmPeek(vm, 0)) || !IS_I32(vmPeek(vm, 1))) {
        fprintf(stderr, "Operands must be integers.\n");
        fprintf(stderr, "Top of stack: %d, Next: %d\n", (int)(vm->stackTop - vm->stack), (int)(vm->stackTop - vm->stack - 1));
        fprintf(stderr, "Values: ");
        printValue(vmPeek(vm, 0));
        fprintf(stderr, " and ");
        printValue(vmPeek(vm, 1));
        fprintf(stderr, "\n");
        *result = INTERPRET_RUNTIME_ERROR;
        return;
    }
    int32_t b = AS_I32(vmPop(vm));
    int32_t a = AS_I32(vmPop(vm));
    switch (op) {
        case '+': vmPush(vm, I32_VAL(a + b)); break;
        case '-': vmPush(vm, I32_VAL(a - b)); break;
        case '*': vmPush(vm, I32_VAL(a * b)); break;
        case '/':
            if (b == 0) {
                vmRuntimeError("Division by zero.");
                *result = INTERPRET_RUNTIME_ERROR;
                return;
            }
            vmPush(vm, I32_VAL(a / b));
            break;
        default:
            fprintf(stderr, "Unknown operator: %c\n", op);
            *result = INTERPRET_RUNTIME_ERROR;
    }
}

// Binary operations for i64
static inline void binaryOpI64(VM* vm, char op, InterpretResult* result) {
    if (!IS_I64(vmPeek(vm, 0)) || !IS_I64(vmPeek(vm, 1))) {
        fprintf(stderr, "Operands must be 64-bit integers.\n");
        *result = INTERPRET_RUNTIME_ERROR;
        return;
    }
    int64_t b = AS_I64(vmPop(vm));
    int64_t a = AS_I64(vmPop(vm));
    switch (op) {
        case '+': vmPush(vm, I64_VAL(a + b)); break;
        case '-': vmPush(vm, I64_VAL(a - b)); break;
        case '*': vmPush(vm, I64_VAL(a * b)); break;
        case '/':
            if (b == 0) {
                vmRuntimeError("Division by zero.");
                *result = INTERPRET_RUNTIME_ERROR;
                return;
            }
            vmPush(vm, I64_VAL(a / b));
            break;
        default:
            fprintf(stderr, "Unknown operator: %c\n", op);
            *result = INTERPRET_RUNTIME_ERROR;
    }
}

// Binary operations for u32
static inline void binaryOpU32(VM* vm, char op, InterpretResult* result) {
    if (!IS_U32(vmPeek(vm, 0)) || !IS_U32(vmPeek(vm, 1))) {
        fprintf(stderr, "Operands must be unsigned integers.\n");
        *result = INTERPRET_RUNTIME_ERROR;
        return;
    }
    uint32_t b = AS_U32(vmPop(vm));
    uint32_t a = AS_U32(vmPop(vm));
    switch (op) {
        case '+': vmPush(vm, U32_VAL(a + b)); break;
        case '-': vmPush(vm, U32_VAL(a - b)); break;
        case '*': vmPush(vm, U32_VAL(a * b)); break;
        case '/':
            if (b == 0) {
                vmRuntimeError("Division by zero.");
                *result = INTERPRET_RUNTIME_ERROR;
                return;
            }
            vmPush(vm, U32_VAL(a / b));
            break;
        default:
            fprintf(stderr, "Unknown operator: %c\n", op);
            *result = INTERPRET_RUNTIME_ERROR;
    }
}

// Binary operations for u64
static inline void binaryOpU64(VM* vm, char op, InterpretResult* result) {
    if (!IS_U64(vmPeek(vm, 0)) || !IS_U64(vmPeek(vm, 1))) {
        fprintf(stderr, "Operands must be 64-bit unsigned integers.\n");
        *result = INTERPRET_RUNTIME_ERROR;
        return;
    }
    uint64_t b = AS_U64(vmPop(vm));
    uint64_t a = AS_U64(vmPop(vm));
    switch (op) {
        case '+': vmPush(vm, U64_VAL(a + b)); break;
        case '-': vmPush(vm, U64_VAL(a - b)); break;
        case '*': vmPush(vm, U64_VAL(a * b)); break;
        case '/':
            if (b == 0) {
                vmRuntimeError("Division by zero.");
                *result = INTERPRET_RUNTIME_ERROR;
                return;
            }
            vmPush(vm, U64_VAL(a / b));
            break;
        default:
            fprintf(stderr, "Unknown operator: %c\n", op);
            *result = INTERPRET_RUNTIME_ERROR;
    }
}

// Convert a value to f64 if needed
static inline double convertToF64(VM* vm, Value value, InterpretResult* result) {
    if (IS_F64(value)) {
        return AS_F64(value);
    } else if (IS_I32(value)) {
        return (double)AS_I32(value);
    } else if (IS_I64(value)) {
        return (double)AS_I64(value);
    } else if (IS_U32(value)) {
        return (double)AS_U32(value);
    } else if (IS_U64(value)) {
        return (double)AS_U64(value);
    } else {
        fprintf(stderr, "Cannot convert value to float.\n");
        *result = INTERPRET_RUNTIME_ERROR;
        return 0.0;
    }
}

static inline Value convertToString(Value value) {
    char buffer[64];
    int length = 0;
    switch (value.type) {
        case VAL_I32:
            length = snprintf(buffer, sizeof(buffer), "%d", AS_I32(value));
            break;
        case VAL_I64:
            length = snprintf(buffer, sizeof(buffer), "%lld", (long long)AS_I64(value));
            break;
        case VAL_U32:
            length = snprintf(buffer, sizeof(buffer), "%u", AS_U32(value));
            break;
        case VAL_U64:
            length = snprintf(buffer, sizeof(buffer), "%llu", (unsigned long long)AS_U64(value));
            break;
        case VAL_F64:
            length = snprintf(buffer, sizeof(buffer), "%g", AS_F64(value));
            break;
        case VAL_BOOL:
            length = snprintf(buffer, sizeof(buffer), "%s", AS_BOOL(value) ? "true" : "false");
            break;
        case VAL_NIL:
            length = snprintf(buffer, sizeof(buffer), "nil");
            break;
        case VAL_STRING:
            return value;
        default:
            length = snprintf(buffer, sizeof(buffer), "<obj>");
            break;
    }
    ObjString* obj = allocateString(buffer, length);
    return STRING_VAL(obj);
}

static inline void concatOp(VM* vm) {
    Value b = vmPop(vm);
    Value a = vmPop(vm);
    if (!IS_STRING(a)) a = convertToString(a);
    if (!IS_STRING(b)) b = convertToString(b);

    int len = AS_STRING(a)->length + AS_STRING(b)->length;
    char* chars = (char*)malloc(len + 1);
    memcpy(chars, AS_STRING(a)->chars, AS_STRING(a)->length);
    memcpy(chars + AS_STRING(a)->length, AS_STRING(b)->chars, AS_STRING(b)->length);
    chars[len] = '\0';
    ObjString* result = allocateString(chars, len);
    free(chars);
    vmPush(vm, STRING_VAL(result));
}

// Binary operations for f64 with automatic type conversion
static inline void binaryOpF64(VM* vm, char op, InterpretResult* result) {
    // Pop both values first
    Value b_val = vmPop(vm);
    Value a_val = vmPop(vm);

    // Convert both values to f64
    double b = convertToF64(vm, b_val, result);
    if (*result != INTERPRET_OK) return;

    double a = convertToF64(vm, a_val, result);
    if (*result != INTERPRET_OK) return;

    // Perform the operation
    switch (op) {
        case '+': vmPush(vm, F64_VAL(a + b)); break;
        case '-': vmPush(vm, F64_VAL(a - b)); break;
        case '*': vmPush(vm, F64_VAL(a * b)); break;
        case '/':
            if (b == 0.0) {
                fprintf(stderr, "Division by zero.\n");
                *result = INTERPRET_RUNTIME_ERROR;
                return;
            }
            vmPush(vm, F64_VAL(a / b));
            break;
        default:
            fprintf(stderr, "Unknown operator: %c\n", op);
            *result = INTERPRET_RUNTIME_ERROR;
    }
}

// Modulo operation for i32
static inline void moduloOpI32(VM* vm, InterpretResult* result) {
    if (!IS_I32(vmPeek(vm, 0)) || !IS_I32(vmPeek(vm, 1))) {
        fprintf(stderr, "Operands must be integers.\n");
        *result = INTERPRET_RUNTIME_ERROR;
        return;
    }
    int32_t b = AS_I32(vmPop(vm));
    int32_t a = AS_I32(vmPop(vm));
    if (b == 0) {
        fprintf(stderr, "Modulo by zero.\n");
        *result = INTERPRET_RUNTIME_ERROR;
        return;
    }
    vmPush(vm, I32_VAL(a % b));
}

// Modulo operation for u32
static inline void moduloOpU32(VM* vm, InterpretResult* result) {
    if (!IS_U32(vmPeek(vm, 0)) || !IS_U32(vmPeek(vm, 1))) {
        fprintf(stderr, "Operands must be unsigned integers.\n");
        *result = INTERPRET_RUNTIME_ERROR;
        return;
    }
    uint32_t b = AS_U32(vmPop(vm));
    uint32_t a = AS_U32(vmPop(vm));
    if (b == 0) {
        fprintf(stderr, "Modulo by zero.\n");
        *result = INTERPRET_RUNTIME_ERROR;
        return;
    }
    vmPush(vm, U32_VAL(a % b));
}

static inline void moduloOpI64(VM* vm, InterpretResult* result) {
    if (!IS_I64(vmPeek(vm, 0)) || !IS_I64(vmPeek(vm, 1))) {
        fprintf(stderr, "Operands must be 64-bit integers.\n");
        *result = INTERPRET_RUNTIME_ERROR;
        return;
    }
    int64_t b = AS_I64(vmPop(vm));
    int64_t a = AS_I64(vmPop(vm));
    if (b == 0) {
        fprintf(stderr, "Modulo by zero.\n");
        *result = INTERPRET_RUNTIME_ERROR;
        return;
    }
    vmPush(vm, I64_VAL(a % b));
}

<<<<<<< HEAD
static inline void moduloOpU64(VM* vm, InterpretResult* result) {
    if (!IS_U64(vmPeek(vm, 0)) || !IS_U64(vmPeek(vm, 1))) {
        fprintf(stderr, "Operands must be 64-bit unsigned integers.\n");
        *result = INTERPRET_RUNTIME_ERROR;
        return;
    }
    uint64_t b = AS_U64(vmPop(vm));
    uint64_t a = AS_U64(vmPop(vm));
    if (b == 0) {
        fprintf(stderr, "Modulo by zero.\n");
        *result = INTERPRET_RUNTIME_ERROR;
        return;
    }
    vmPush(vm, U64_VAL(a % b));
=======
// Bitwise operations for i32
static inline void bitwiseOpI32(VM* vm, char op, InterpretResult* result) {
    if (!IS_I32(vmPeek(vm, 0)) || !IS_I32(vmPeek(vm, 1))) {
        fprintf(stderr, "Operands must be integers.\n");
        *result = INTERPRET_RUNTIME_ERROR;
        return;
    }
    int32_t b = AS_I32(vmPop(vm));
    int32_t a = AS_I32(vmPop(vm));
    switch (op) {
        case '&': vmPush(vm, I32_VAL(a & b)); break;
        case '|': vmPush(vm, I32_VAL(a | b)); break;
        case '^': vmPush(vm, I32_VAL(a ^ b)); break;
        default: fprintf(stderr, "Unknown bitwise op\n"); *result = INTERPRET_RUNTIME_ERROR; return;
    }
}

static inline void bitwiseOpI64(VM* vm, char op, InterpretResult* result) {
    if (!IS_I64(vmPeek(vm, 0)) || !IS_I64(vmPeek(vm, 1))) {
        fprintf(stderr, "Operands must be 64-bit integers.\n");
        *result = INTERPRET_RUNTIME_ERROR;
        return;
    }
    int64_t b = AS_I64(vmPop(vm));
    int64_t a = AS_I64(vmPop(vm));
    switch (op) {
        case '&': vmPush(vm, I64_VAL(a & b)); break;
        case '|': vmPush(vm, I64_VAL(a | b)); break;
        case '^': vmPush(vm, I64_VAL(a ^ b)); break;
        default: fprintf(stderr, "Unknown bitwise op\n"); *result = INTERPRET_RUNTIME_ERROR; return;
    }
}

static inline void bitwiseOpU32(VM* vm, char op, InterpretResult* result) {
    if (!IS_U32(vmPeek(vm, 0)) || !IS_U32(vmPeek(vm, 1))) {
        fprintf(stderr, "Operands must be unsigned integers.\n");
        *result = INTERPRET_RUNTIME_ERROR;
        return;
    }
    uint32_t b = AS_U32(vmPop(vm));
    uint32_t a = AS_U32(vmPop(vm));
    switch (op) {
        case '&': vmPush(vm, U32_VAL(a & b)); break;
        case '|': vmPush(vm, U32_VAL(a | b)); break;
        case '^': vmPush(vm, U32_VAL(a ^ b)); break;
        default: fprintf(stderr, "Unknown bitwise op\n"); *result = INTERPRET_RUNTIME_ERROR; return;
    }
}

static inline void bitwiseNotI32(VM* vm, InterpretResult* result) {
    if (!IS_I32(vmPeek(vm, 0))) { *result = INTERPRET_RUNTIME_ERROR; return; }
    int32_t a = AS_I32(vmPop(vm));
    vmPush(vm, I32_VAL(~a));
}

static inline void bitwiseNotI64(VM* vm, InterpretResult* result) {
    if (!IS_I64(vmPeek(vm, 0))) { *result = INTERPRET_RUNTIME_ERROR; return; }
    int64_t a = AS_I64(vmPop(vm));
    vmPush(vm, I64_VAL(~a));
}

static inline void bitwiseNotU32(VM* vm, InterpretResult* result) {
    if (!IS_U32(vmPeek(vm, 0))) { *result = INTERPRET_RUNTIME_ERROR; return; }
    uint32_t a = AS_U32(vmPop(vm));
    vmPush(vm, U32_VAL(~a));
}

static inline void shiftLeftI32(VM* vm, InterpretResult* result) {
    if (!IS_I32(vmPeek(vm,0)) || !IS_I32(vmPeek(vm,1))) { *result = INTERPRET_RUNTIME_ERROR; return; }
    int32_t b = AS_I32(vmPop(vm));
    int32_t a = AS_I32(vmPop(vm));
    vmPush(vm, I32_VAL(a << b));
}

static inline void shiftRightI32(VM* vm, InterpretResult* result) {
    if (!IS_I32(vmPeek(vm,0)) || !IS_I32(vmPeek(vm,1))) { *result = INTERPRET_RUNTIME_ERROR; return; }
    int32_t b = AS_I32(vmPop(vm));
    int32_t a = AS_I32(vmPop(vm));
    vmPush(vm, I32_VAL(a >> b));
}

static inline void shiftLeftI64(VM* vm, InterpretResult* result) {
    if (!IS_I64(vmPeek(vm,0)) || !IS_I64(vmPeek(vm,1))) { *result = INTERPRET_RUNTIME_ERROR; return; }
    int64_t b = AS_I64(vmPop(vm));
    int64_t a = AS_I64(vmPop(vm));
    vmPush(vm, I64_VAL(a << b));
}

static inline void shiftRightI64(VM* vm, InterpretResult* result) {
    if (!IS_I64(vmPeek(vm,0)) || !IS_I64(vmPeek(vm,1))) { *result = INTERPRET_RUNTIME_ERROR; return; }
    int64_t b = AS_I64(vmPop(vm));
    int64_t a = AS_I64(vmPop(vm));
    vmPush(vm, I64_VAL(a >> b));
}

static inline void shiftLeftU32(VM* vm, InterpretResult* result) {
    if (!IS_U32(vmPeek(vm,0)) || !IS_U32(vmPeek(vm,1))) { *result = INTERPRET_RUNTIME_ERROR; return; }
    uint32_t b = AS_U32(vmPop(vm));
    uint32_t a = AS_U32(vmPop(vm));
    vmPush(vm, U32_VAL(a << b));
}

static inline void shiftRightU32(VM* vm, InterpretResult* result) {
    if (!IS_U32(vmPeek(vm,0)) || !IS_U32(vmPeek(vm,1))) { *result = INTERPRET_RUNTIME_ERROR; return; }
    uint32_t b = AS_U32(vmPop(vm));
    uint32_t a = AS_U32(vmPop(vm));
    vmPush(vm, U32_VAL(a >> b));
>>>>>>> e616a57c
}

// Comparison operations for i32
static inline void compareOpI32(VM* vm, char op, InterpretResult* result) {
    // First check if we have two values on the stack
    if (vm->stackTop - vm->stack < 2) {
        // Not enough values on stack, push a default false value
        fprintf(stderr, "Error: Not enough values on stack for comparison\n");
        vmPush(vm, BOOL_VAL(false));
        *result = INTERPRET_RUNTIME_ERROR;
        return;
    }
    
    if (!IS_I32(vmPeek(vm, 0)) || !IS_I32(vmPeek(vm, 1))) {
        // If one of the values isn't an i32, try to safely handle the error
        fprintf(stderr, "Operands must be integers for comparison.\n");
        
        // Pop the values safely (already checked we have 2 values above)
        vmPop(vm);
        vmPop(vm);
        
        // Push a default false value to keep the stack consistent
        vmPush(vm, BOOL_VAL(false));
        *result = INTERPRET_RUNTIME_ERROR;
        return;
    }
    
    // Now safely perform the operation
    int32_t b = AS_I32(vmPop(vm));
    int32_t a = AS_I32(vmPop(vm));
    bool value = false;
    
    switch (op) {
        case '<': value = a < b; break;
        case '>': value = a > b; break;
        case 'L': value = a <= b; break; // 'L' for Less or Equal
        case 'G': value = a >= b; break; // 'G' for Greater or Equal
        case '=': value = a == b; break;
        case '!': value = a != b; break;
        default:
            fprintf(stderr, "Unknown comparison operator: %c\n", op);
            *result = INTERPRET_RUNTIME_ERROR;
            vmPush(vm, BOOL_VAL(false));
            return;
    }
    
    vmPush(vm, BOOL_VAL(value));
}

static inline void compareOpI64(VM* vm, char op, InterpretResult* result) {
    if (vm->stackTop - vm->stack < 2) {
        vmPush(vm, BOOL_VAL(false));
        *result = INTERPRET_RUNTIME_ERROR;
        return;
    }
    if (!IS_I64(vmPeek(vm, 0)) || !IS_I64(vmPeek(vm, 1))) {
        vmPop(vm); vmPop(vm);
        vmPush(vm, BOOL_VAL(false));
        *result = INTERPRET_RUNTIME_ERROR;
        return;
    }
    int64_t b = AS_I64(vmPop(vm));
    int64_t a = AS_I64(vmPop(vm));
    bool value = false;
    switch (op) {
        case '<': value = a < b; break;
        case '>': value = a > b; break;
        case 'L': value = a <= b; break;
        case 'G': value = a >= b; break;
        case '=': value = a == b; break;
        case '!': value = a != b; break;
        default:
            fprintf(stderr, "Unknown comparison operator: %c\n", op);
            *result = INTERPRET_RUNTIME_ERROR;
            vmPush(vm, BOOL_VAL(false));
            return;
    }
    vmPush(vm, BOOL_VAL(value));
}

// Comparison operations for u32
static inline void compareOpU32(VM* vm, char op, InterpretResult* result) {
    // First check if we have two values on the stack
    if (vm->stackTop - vm->stack < 2) {
        // Not enough values on stack, push a default false value
        fprintf(stderr, "Error: Not enough values on stack for comparison\n");
        vmPush(vm, BOOL_VAL(false));
        *result = INTERPRET_RUNTIME_ERROR;
        return;
    }
    
    if (!IS_U32(vmPeek(vm, 0)) || !IS_U32(vmPeek(vm, 1))) {
        // If one of the values isn't a u32, try to safely handle the error
        fprintf(stderr, "Operands must be unsigned integers for comparison.\n");
        
        // Pop the values safely (already checked we have 2 values above)
        vmPop(vm);
        vmPop(vm);
        
        // Push a default false value to keep the stack consistent
        vmPush(vm, BOOL_VAL(false));
        *result = INTERPRET_RUNTIME_ERROR;
        return;
    }
    
    // Now safely perform the operation
    uint32_t b = AS_U32(vmPop(vm));
    uint32_t a = AS_U32(vmPop(vm));
    bool value = false;
    
    switch (op) {
        case '<': value = a < b; break;
        case '>': value = a > b; break;
        case 'L': value = a <= b; break; // 'L' for Less or Equal
        case 'G': value = a >= b; break; // 'G' for Greater or Equal
        case '=': value = a == b; break;
        case '!': value = a != b; break;
        default:
            fprintf(stderr, "Unknown comparison operator: %c\n", op);
            *result = INTERPRET_RUNTIME_ERROR;
            vmPush(vm, BOOL_VAL(false));
            return;
    }
    
    vmPush(vm, BOOL_VAL(value));
}

// Comparison operations for u64
static inline void compareOpU64(VM* vm, char op, InterpretResult* result) {
    if (vm->stackTop - vm->stack < 2) {
        fprintf(stderr, "Error: Not enough values on stack for comparison\n");
        vmPush(vm, BOOL_VAL(false));
        *result = INTERPRET_RUNTIME_ERROR;
        return;
    }

    if (!IS_U64(vmPeek(vm, 0)) || !IS_U64(vmPeek(vm, 1))) {
        fprintf(stderr, "Operands must be unsigned integers for comparison.\n");
        vmPop(vm);
        vmPop(vm);
        vmPush(vm, BOOL_VAL(false));
        *result = INTERPRET_RUNTIME_ERROR;
        return;
    }

    uint64_t b = AS_U64(vmPop(vm));
    uint64_t a = AS_U64(vmPop(vm));
    bool value = false;

    switch (op) {
        case '<': value = a < b; break;
        case '>': value = a > b; break;
        case 'L': value = a <= b; break;
        case 'G': value = a >= b; break;
        case '=': value = a == b; break;
        case '!': value = a != b; break;
        default:
            fprintf(stderr, "Unknown comparison operator: %c\n", op);
            *result = INTERPRET_RUNTIME_ERROR;
            vmPush(vm, BOOL_VAL(false));
            return;
    }

    vmPush(vm, BOOL_VAL(value));
}

// Comparison operations for f64
static inline void compareOpF64(VM* vm, char op, InterpretResult* result) {
    // First check if we have two values on the stack
    if (vm->stackTop - vm->stack < 2) {
        // Not enough values on stack, push a default false value
        fprintf(stderr, "Error: Not enough values on stack for comparison\n");
        vmPush(vm, BOOL_VAL(false));
        *result = INTERPRET_RUNTIME_ERROR;
        return;
    }
    
    // Pop both values safely
    Value b_val = vmPop(vm);
    Value a_val = vmPop(vm);

    // Convert both values to f64
    double b = convertToF64(vm, b_val, result);
    if (*result != INTERPRET_OK) {
        vmPush(vm, BOOL_VAL(false)); // Ensure we keep the stack consistent even on error
        return;
    }

    double a = convertToF64(vm, a_val, result);
    if (*result != INTERPRET_OK) {
        vmPush(vm, BOOL_VAL(false)); // Ensure we keep the stack consistent even on error
        return;
    }

    bool value = false;
    switch (op) {
        case '<': value = a < b; break;
        case '>': value = a > b; break;
        case 'L': value = a <= b; break; // 'L' for Less or Equal
        case 'G': value = a >= b; break; // 'G' for Greater or Equal
        case '=': value = a == b; break;
        case '!': value = a != b; break;
        default:
            fprintf(stderr, "Unknown comparison operator: %c\n", op);
            *result = INTERPRET_RUNTIME_ERROR;
            vmPush(vm, BOOL_VAL(false));
            return;
    }
    
    vmPush(vm, BOOL_VAL(value));
}

// Compare any two values for equality, regardless of type
static inline void compareOpAny(VM* vm, char op, InterpretResult* result) {
    // First check if we have two values on the stack
    if (vm->stackTop - vm->stack < 2) {
        // Not enough values on stack, push a default false value
        fprintf(stderr, "Error: Not enough values on stack for comparison\n");
        vmPush(vm, BOOL_VAL(false));
        *result = INTERPRET_RUNTIME_ERROR;
        return;
    }
    
    // Pop both values safely
    Value b = vmPop(vm);
    Value a = vmPop(vm);
    
    bool value = false;
    
    // Handle equality based on the value types
    if (op == '=') {
        if (IS_I32(a) && IS_I32(b)) {
            value = AS_I32(a) == AS_I32(b);
        } else if (IS_U32(a) && IS_U32(b)) {
            value = AS_U32(a) == AS_U32(b);
        } else if (IS_F64(a) && IS_F64(b)) {
            value = AS_F64(a) == AS_F64(b);
        } else if (IS_BOOL(a) && IS_BOOL(b)) {
            value = AS_BOOL(a) == AS_BOOL(b);
        } else if (IS_NIL(a) && IS_NIL(b)) {
            value = true;  // Two nil values are always equal
        } else if (IS_STRING(a) && IS_STRING(b)) {
            // For strings, compare the actual string contents instead of pointer equality
            ObjString* strA = AS_STRING(a);
            ObjString* strB = AS_STRING(b);
            
            // First check if lengths match
            if (strA->length == strB->length) {
                // Then compare the actual characters
                value = (memcmp(strA->chars, strB->chars, strA->length) == 0);
            } else {
                value = false; // Different lengths means different strings
            }
        } else {
            // Different types are never equal
            value = false;
        }
    } else if (op == '!') {
        if (IS_I32(a) && IS_I32(b)) {
            value = AS_I32(a) != AS_I32(b);
        } else if (IS_U32(a) && IS_U32(b)) {
            value = AS_U32(a) != AS_U32(b);
        } else if (IS_F64(a) && IS_F64(b)) {
            value = AS_F64(a) != AS_F64(b);
        } else if (IS_BOOL(a) && IS_BOOL(b)) {
            value = AS_BOOL(a) != AS_BOOL(b);
        } else if (IS_NIL(a) && IS_NIL(b)) {
            value = false;  // Two nil values are always equal, so not equal is false
        } else if (IS_STRING(a) && IS_STRING(b)) {
            // For strings, compare the actual string contents instead of pointer equality
            ObjString* strA = AS_STRING(a);
            ObjString* strB = AS_STRING(b);
            
            // First check if lengths match
            if (strA->length == strB->length) {
                // Then compare the actual characters - if they're equal, result is false
                value = (memcmp(strA->chars, strB->chars, strA->length) != 0);
            } else {
                value = true; // Different lengths means different strings
            }
        } else {
            // Different types are never equal, so they're always not equal
            value = true;
        }
    } else {
        fprintf(stderr, "Unknown comparison operator: %c\n", op);
        *result = INTERPRET_RUNTIME_ERROR;
        vmPush(vm, BOOL_VAL(false));
        return;
    }
    
    vmPush(vm, BOOL_VAL(value));
}

// ---- Dynamic array helpers ----
static inline void arrayPush(VM* vm, ObjArray* array, Value value) {
    if (array->length >= array->capacity) {
        int oldCap = array->capacity;
        array->capacity = GROW_CAPACITY(oldCap);
        array->elements = GROW_ARRAY(Value, array->elements, oldCap, array->capacity);
        vm->bytesAllocated += sizeof(Value) * (array->capacity - oldCap);
    }
    array->elements[array->length++] = value;
}

static inline Value arrayPop(ObjArray* array) {
    if (array->length == 0) return NIL_VAL;
    return array->elements[--array->length];
}

#endif // VM_OPS_H<|MERGE_RESOLUTION|>--- conflicted
+++ resolved
@@ -304,22 +304,6 @@
     vmPush(vm, I64_VAL(a % b));
 }
 
-<<<<<<< HEAD
-static inline void moduloOpU64(VM* vm, InterpretResult* result) {
-    if (!IS_U64(vmPeek(vm, 0)) || !IS_U64(vmPeek(vm, 1))) {
-        fprintf(stderr, "Operands must be 64-bit unsigned integers.\n");
-        *result = INTERPRET_RUNTIME_ERROR;
-        return;
-    }
-    uint64_t b = AS_U64(vmPop(vm));
-    uint64_t a = AS_U64(vmPop(vm));
-    if (b == 0) {
-        fprintf(stderr, "Modulo by zero.\n");
-        *result = INTERPRET_RUNTIME_ERROR;
-        return;
-    }
-    vmPush(vm, U64_VAL(a % b));
-=======
 // Bitwise operations for i32
 static inline void bitwiseOpI32(VM* vm, char op, InterpretResult* result) {
     if (!IS_I32(vmPeek(vm, 0)) || !IS_I32(vmPeek(vm, 1))) {
@@ -427,7 +411,22 @@
     uint32_t b = AS_U32(vmPop(vm));
     uint32_t a = AS_U32(vmPop(vm));
     vmPush(vm, U32_VAL(a >> b));
->>>>>>> e616a57c
+}
+
+static inline void moduloOpU64(VM* vm, InterpretResult* result) {
+    if (!IS_U64(vmPeek(vm, 0)) || !IS_U64(vmPeek(vm, 1))) {
+        fprintf(stderr, "Operands must be 64-bit unsigned integers.\n");
+        *result = INTERPRET_RUNTIME_ERROR;
+        return;
+    }
+    uint64_t b = AS_U64(vmPop(vm));
+    uint64_t a = AS_U64(vmPop(vm));
+    if (b == 0) {
+        fprintf(stderr, "Modulo by zero.\n");
+        *result = INTERPRET_RUNTIME_ERROR;
+        return;
+    }
+    vmPush(vm, U64_VAL(a % b));
 }
 
 // Comparison operations for i32
